// Unless explicitly stated otherwise all files in this repository are licensed
// under the Apache License Version 2.0.
// This product includes software developed at Datadog (https://www.datadoghq.com/).
// Copyright 2016-present Datadog, Inc.

package runner

import (
	"testing"
	"time"

	"github.com/stretchr/testify/assert"
	"go.uber.org/fx"

	sysconfig "github.com/DataDog/datadog-agent/cmd/system-probe/config"
	"github.com/DataDog/datadog-agent/comp/core"
	"github.com/DataDog/datadog-agent/comp/process/containercheck"
	"github.com/DataDog/datadog-agent/comp/process/hostinfo"
	"github.com/DataDog/datadog-agent/comp/process/processcheck"
	"github.com/DataDog/datadog-agent/comp/process/submitter"
	"github.com/DataDog/datadog-agent/comp/process/types"
	"github.com/DataDog/datadog-agent/comp/process/utils"
	"github.com/DataDog/datadog-agent/pkg/config"
	"github.com/DataDog/datadog-agent/pkg/process/checks"
	"github.com/DataDog/datadog-agent/pkg/util/fxutil"
)

type testDeps struct {
	fx.In
	Runner Component
}

func TestRunnerLifecycle(t *testing.T) {
<<<<<<< HEAD
	_ = fxutil.Test[testDeps](t, fx.Options(
=======
	_ = fxutil.Test[Component](t, fx.Options(
>>>>>>> 13de30d5
		utils.DisableContainerFeatures,

		fx.Supply(core.BundleParams{}),

		Module,
		submitter.MockModule,
		processcheck.Module,
		hostinfo.MockModule,
		core.MockBundle,
	))
}

func TestRunnerRealtime(t *testing.T) {
	t.Run("rt allowed", func(t *testing.T) {
		rtChan := make(chan types.RTResponse)

		mockConfig := config.Mock(t)
		mockConfig.Set("process_config.disable_realtime_checks", false)

<<<<<<< HEAD
		deps := fxutil.Test[testDeps](t, fx.Options(
=======
		r := fxutil.Test[Component](t, fx.Options(
>>>>>>> 13de30d5
			fx.Provide(
				// Cast `chan types.RTResponse` to `<-chan types.RTResponse`.
				// We can't use `fx.As` because `<-chan types.RTResponse` is not an interface.
				func() <-chan types.RTResponse { return rtChan },
			),

			utils.DisableContainerFeatures,

			fx.Supply(core.BundleParams{}),

			Module,
			submitter.MockModule,
			processcheck.Module,
			hostinfo.MockModule,
			core.MockBundle,
		))
		rtChan <- types.RTResponse{
			{
				ActiveClients: 1,
				Interval:      10,
			},
		}
		assert.Eventually(t, func() bool {
<<<<<<< HEAD
			return deps.Runner.(*runner).IsRealtimeEnabled()
=======
			return r.(*runner).IsRealtimeEnabled()
>>>>>>> 13de30d5
		}, 1*time.Second, 10*time.Millisecond)
	})

	t.Run("rt disallowed", func(t *testing.T) {
		// Buffer the channel because the runner will never consume from it, otherwise we will deadlock
		rtChan := make(chan types.RTResponse, 1)

		mockConfig := config.Mock(t)
		mockConfig.Set("process_config.disable_realtime_checks", true)

<<<<<<< HEAD
		deps := fxutil.Test[testDeps](t, fx.Options(
=======
		r := fxutil.Test[Component](t, fx.Options(
>>>>>>> 13de30d5
			fx.Supply(
				&checks.HostInfo{},
				&sysconfig.Config{},
			),

			fx.Provide(
				// Cast `chan types.RTResponse` to `<-chan types.RTResponse`.
				// We can't use `fx.As` because `<-chan types.RTResponse` is not an interface.
				func() <-chan types.RTResponse { return rtChan },
			),

			utils.DisableContainerFeatures,

			fx.Supply(core.BundleParams{}),

			Module,
			submitter.MockModule,
			processcheck.Module,
			hostinfo.MockModule,
			core.MockBundle,
		))
		rtChan <- types.RTResponse{
			{
				ActiveClients: 1,
				Interval:      10,
			},
		}
		assert.Never(t, func() bool {
<<<<<<< HEAD
			return deps.Runner.(*runner).IsRealtimeEnabled()
=======
			return r.(*runner).IsRealtimeEnabled()
>>>>>>> 13de30d5
		}, 1*time.Second, 10*time.Millisecond)
	})
}

func TestProvidedChecks(t *testing.T) {
	config.SetDetectedFeatures(config.FeatureMap{config.Docker: {}})
	t.Cleanup(func() { config.SetDetectedFeatures(nil) })

<<<<<<< HEAD
	deps := fxutil.Test[testDeps](t, fx.Options(
=======
	r := fxutil.Test[Component](t, fx.Options(
>>>>>>> 13de30d5
		fx.Supply(
			core.BundleParams{},
		),

		Module,
		submitter.MockModule,
		hostinfo.MockModule,

		// Checks
		processcheck.MockModule,
		containercheck.MockModule,

		core.MockBundle,
	))
<<<<<<< HEAD
	providedChecks := deps.Runner.GetProvidedChecks()
=======
	providedChecks := r.GetProvidedChecks()
>>>>>>> 13de30d5

	var checkNames []string
	for _, check := range providedChecks {
		checkNames = append(checkNames, check.Object().Name())
	}
	t.Log("Provided Checks:", checkNames)

	assert.Len(t, providedChecks, 2)
}<|MERGE_RESOLUTION|>--- conflicted
+++ resolved
@@ -31,11 +31,7 @@
 }
 
 func TestRunnerLifecycle(t *testing.T) {
-<<<<<<< HEAD
-	_ = fxutil.Test[testDeps](t, fx.Options(
-=======
 	_ = fxutil.Test[Component](t, fx.Options(
->>>>>>> 13de30d5
 		utils.DisableContainerFeatures,
 
 		fx.Supply(core.BundleParams{}),
@@ -55,11 +51,7 @@
 		mockConfig := config.Mock(t)
 		mockConfig.Set("process_config.disable_realtime_checks", false)
 
-<<<<<<< HEAD
-		deps := fxutil.Test[testDeps](t, fx.Options(
-=======
 		r := fxutil.Test[Component](t, fx.Options(
->>>>>>> 13de30d5
 			fx.Provide(
 				// Cast `chan types.RTResponse` to `<-chan types.RTResponse`.
 				// We can't use `fx.As` because `<-chan types.RTResponse` is not an interface.
@@ -83,11 +75,7 @@
 			},
 		}
 		assert.Eventually(t, func() bool {
-<<<<<<< HEAD
-			return deps.Runner.(*runner).IsRealtimeEnabled()
-=======
 			return r.(*runner).IsRealtimeEnabled()
->>>>>>> 13de30d5
 		}, 1*time.Second, 10*time.Millisecond)
 	})
 
@@ -98,11 +86,7 @@
 		mockConfig := config.Mock(t)
 		mockConfig.Set("process_config.disable_realtime_checks", true)
 
-<<<<<<< HEAD
-		deps := fxutil.Test[testDeps](t, fx.Options(
-=======
 		r := fxutil.Test[Component](t, fx.Options(
->>>>>>> 13de30d5
 			fx.Supply(
 				&checks.HostInfo{},
 				&sysconfig.Config{},
@@ -131,11 +115,7 @@
 			},
 		}
 		assert.Never(t, func() bool {
-<<<<<<< HEAD
-			return deps.Runner.(*runner).IsRealtimeEnabled()
-=======
 			return r.(*runner).IsRealtimeEnabled()
->>>>>>> 13de30d5
 		}, 1*time.Second, 10*time.Millisecond)
 	})
 }
@@ -144,11 +124,7 @@
 	config.SetDetectedFeatures(config.FeatureMap{config.Docker: {}})
 	t.Cleanup(func() { config.SetDetectedFeatures(nil) })
 
-<<<<<<< HEAD
-	deps := fxutil.Test[testDeps](t, fx.Options(
-=======
 	r := fxutil.Test[Component](t, fx.Options(
->>>>>>> 13de30d5
 		fx.Supply(
 			core.BundleParams{},
 		),
@@ -163,11 +139,7 @@
 
 		core.MockBundle,
 	))
-<<<<<<< HEAD
-	providedChecks := deps.Runner.GetProvidedChecks()
-=======
 	providedChecks := r.GetProvidedChecks()
->>>>>>> 13de30d5
 
 	var checkNames []string
 	for _, check := range providedChecks {
