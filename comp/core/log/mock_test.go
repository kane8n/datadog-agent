--- conflicted
+++ resolved
@@ -20,18 +20,10 @@
 }
 
 func TestMockLogging(t *testing.T) {
-<<<<<<< HEAD
-	deps := fxutil.Test[testDeps](t, fx.Options(
-=======
 	log := fxutil.Test[Component](t, fx.Options(
->>>>>>> 13de30d5
 		fx.Supply(Params{}),
 		config.MockModule,
 		MockModule,
 	))
-<<<<<<< HEAD
-	deps.Log.Debugf("hello, world. %s", "hi")
-=======
 	log.Debugf("hello, world. %s", "hi")
->>>>>>> 13de30d5
 }