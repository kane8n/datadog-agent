--- conflicted
+++ resolved
@@ -182,7 +182,6 @@
 github.com/aquasecurity/go-pep440-version: Copyright (c) 2020 Teppei Fukuda (knqyf263)
 github.com/aquasecurity/go-version: Copyright (c) 2020 Teppei Fukuda (knqyf263)
 github.com/spdx/tools-golang: Copyright (c) 2018 The Authors
-<<<<<<< HEAD
 
 # The Copyright information is not contained in the LICENSE file, but it can be found in other
 # files in the package, such as:
@@ -191,6 +190,5 @@
 #  * https://github.com/godror/knownpb/blob/main/internal/writer.go 
 github.com/godror/knownpb/internal: Copyright 2014, 2021 Tamás Gulácsi
 github.com/godror/knownpb/timestamppb: Copyright 2019, 2021 Tamás Gulácsi
-=======
-github.com/google/flatbuffers: Copyright (c) 2014 Google
->>>>>>> 47c34e45
+
+github.com/google/flatbuffers: Copyright (c) 2014 Google