--- conflicted
+++ resolved
@@ -20,38 +20,8 @@
         with:
           fetch-depth: 0 #needed for 'git describe' to work
 
-<<<<<<< HEAD
-=======
-      - name: Install python
-        uses: actions/setup-python@v4
-        with:
-          python-version: '3.8.10'
-
-      - name: Install go
-        uses: actions/setup-go@v3
-        with:
-          go-version-file: '.go-version'
-
-      - name: Set up runner
-        run: |
-          $ErrorActionPreference = 'Stop';
-          # install dependencies
-          # The Codecov Python uploader was deprecated on Feb 1, 2022 and disappeared from PyPi on Apr 12, 2023.
-          # python -m pip install codecov
-          python -m pip install -r requirements.txt
-          If ($lastExitCode -ne "0") { throw "Previous command returned $lastExitCode" }
-          inv -e install-tools
-          If ($lastExitCode -ne "0") { throw "Previous command returned $lastExitCode" }
-          inv -e deps
-          If ($lastExitCode -ne "0") { throw "Previous command returned $lastExitCode" }
-          # create 'ddagentuser' user to test the secrets feature on windows
-          $Password = ConvertTo-SecureString "dummyPW_:-gch6Rejae9" -AsPlainText -Force
-          New-LocalUser -Name "ddagentuser" -Description "Test user for the secrets feature on windows." -Password $Password
-
->>>>>>> e93fe470
       - name: Run tests
         run: |
-<<<<<<< HEAD
           docker run --rm -v "$(Get-Location):c:\mnt" datadog/agent-buildimages-windows_x64:1809 ipconfig
 
       #- name: Set up runner
@@ -80,15 +50,3 @@
       #    # inv -e rtloader.test
       #    inv -e test --skip-linters --rerun-fails=2 --python-runtimes 3 --coverage --profile --python-home-3=$pythonLocation
       #    inv -e codecov
-=======
-          export PATH="/c/msys64/mingw64/bin:/c/msys64/usr/bin/:$PATH" # prepend msys, otherwise make from mingw gets used
-          echo $PATH
-          inv -e rtloader.make
-          inv -e rtloader.format --raise-if-changed
-          inv -e rtloader.install
-          # FIXME: skipping rtloader tests because they fail with a DLL-not-found error
-          # inv -e rtloader.test
-          inv -e test --skip-linters --rerun-fails=2 --python-runtimes 3 --coverage --profile --python-home-3=$pythonLocation
-          # The Codecov Python uploader was deprecated on Feb 1, 2022 and disappeared from PyPi on Apr 12, 2023.
-          # inv -e codecov
->>>>>>> e93fe470
