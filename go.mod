--- conflicted
+++ resolved
@@ -552,7 +552,12 @@
 	sigs.k8s.io/yaml v1.3.0 // indirect
 )
 
-<<<<<<< HEAD
+require github.com/aquasecurity/trivy v0.0.0-00010101000000-000000000000
+
+require (
+	github.com/sigstore/rekor v1.0.1 // indirect
+	gonum.org/v1/gonum v0.12.0 // indirect
+)
 require (
 	github.com/twmb/franz-go v1.11.6
 	github.com/twmb/franz-go/pkg/kadm v1.7.0
@@ -560,12 +565,6 @@
 
 require (
 	github.com/twmb/franz-go/pkg/kmsg v1.3.0 // indirect
-=======
-require github.com/aquasecurity/trivy v0.0.0-00010101000000-000000000000
-
-require (
-	github.com/sigstore/rekor v1.0.1 // indirect
->>>>>>> 38e74df8
 	gonum.org/v1/gonum v0.12.0 // indirect
 )
 
