module github.com/DataDog/datadog-agent

go 1.18

// v0.8.0 was tagged long ago, and appared on pkg.go.dev.  We do not want any tagged version
// to appear there.  The trick to accomplish this is to make a new version (in this case v0.9.0)
// that retracts itself and the previous version.

retract (
	v0.9.0
	v0.8.0
)

// NOTE: Prefer using simple `require` directives instead of using `replace` if possible.
// See https://github.com/DataDog/datadog-agent/blob/main/docs/dev/gomodreplace.md
// for more details.

// Internal deps fix version
replace (
	github.com/cihub/seelog => github.com/cihub/seelog v0.0.0-20151216151435-d2c6e5aa9fbf // v2.6
	github.com/coreos/go-systemd => github.com/coreos/go-systemd v0.0.0-20180202092358-40e2722dffea
	github.com/mholt/archiver => github.com/mholt/archiver v2.0.1-0.20171012052341-26cf5bb32d07+incompatible
	github.com/spf13/cast => github.com/DataDog/cast v1.3.1-0.20190301154711-1ee8c8bd14a3
	github.com/ugorji/go => github.com/ugorji/go v1.1.7
)

replace (
	github.com/DataDog/datadog-agent/pkg/obfuscate => ./pkg/obfuscate
	github.com/DataDog/datadog-agent/pkg/remoteconfig/state => ./pkg/remoteconfig/state
	github.com/DataDog/datadog-agent/pkg/security/secl => ./pkg/security/secl
	github.com/DataDog/datadog-agent/pkg/trace => ./pkg/trace
	github.com/DataDog/datadog-agent/pkg/util/cgroups => ./pkg/util/cgroups
	github.com/DataDog/datadog-agent/pkg/util/log => ./pkg/util/log
	github.com/DataDog/datadog-agent/pkg/util/pointer => ./pkg/util/pointer
	github.com/DataDog/datadog-agent/pkg/util/scrubber => ./pkg/util/scrubber
)

require (
	code.cloudfoundry.org/bbs v0.0.0-20200403215808-d7bc971db0db
	code.cloudfoundry.org/garden v0.0.0-20210208153517-580cadd489d2
	code.cloudfoundry.org/lager v2.0.0+incompatible
	github.com/CycloneDX/cyclonedx-go v0.7.0
	github.com/DataDog/agent-payload/v5 v5.0.81
	github.com/DataDog/appsec-internal-go v0.0.0-20230215162203-5149228be86a
	github.com/DataDog/datadog-agent/pkg/obfuscate v0.44.0-rc.4
	github.com/DataDog/datadog-agent/pkg/remoteconfig/state v0.44.0-rc.4
	github.com/DataDog/datadog-agent/pkg/security/secl v0.44.0-rc.4
	github.com/DataDog/datadog-agent/pkg/trace v0.44.0-rc.6
	github.com/DataDog/datadog-agent/pkg/util/cgroups v0.44.0-rc.4
	github.com/DataDog/datadog-agent/pkg/util/log v0.44.0-rc.4
	github.com/DataDog/datadog-agent/pkg/util/pointer v0.44.0-rc.4
	github.com/DataDog/datadog-agent/pkg/util/scrubber v0.44.0-rc.4
	github.com/DataDog/datadog-go/v5 v5.1.1
	github.com/DataDog/datadog-operator v0.7.1-0.20230215125730-2ba58ce29d56
	github.com/DataDog/ebpf-manager v0.2.8-0.20230331131947-0cbd4db2728c
	github.com/DataDog/go-libddwaf v1.0.0
	github.com/DataDog/go-tuf v0.3.0--fix-localmeta-fork
	github.com/DataDog/gohai v0.0.0-20221116153829-5d479901d2e9
	github.com/DataDog/gopsutil v1.2.2
	github.com/DataDog/nikos v1.12.0
	github.com/DataDog/opentelemetry-mapping-go/pkg/otlp/attributes v0.1.5
	github.com/DataDog/opentelemetry-mapping-go/pkg/otlp/metrics v0.1.5
	github.com/DataDog/opentelemetry-mapping-go/pkg/quantile v0.1.5
	github.com/DataDog/sketches-go v1.4.1
	github.com/DataDog/viper v1.12.0
	github.com/DataDog/watermarkpodautoscaler v0.5.2
	github.com/DataDog/zstd v1.5.2
	github.com/DataDog/zstd_0 v0.0.0-20210310093942-586c1286621f
	github.com/Masterminds/semver v1.5.0
	github.com/Masterminds/semver/v3 v3.2.1
	github.com/Masterminds/sprig/v3 v3.2.3
	github.com/Microsoft/go-winio v0.6.0
	github.com/Microsoft/hcsshim v0.9.8
	github.com/acobaugh/osrelease v0.1.0
	github.com/alecthomas/participle v0.7.1
	github.com/alecthomas/repr v0.2.0
	github.com/alecthomas/units v0.0.0-20211218093645-b94a6e3cc137
	github.com/aquasecurity/trivy-db v0.0.0-20230105123735-5ce110fc82e1
	github.com/avast/retry-go/v4 v4.3.3
	github.com/aws/aws-lambda-go v1.37.0
	github.com/aws/aws-sdk-go v1.44.171
	github.com/beevik/ntp v0.3.0
	github.com/benbjohnson/clock v1.3.0
	github.com/bhmj/jsonslice v0.0.0-20200323023432-92c3edaad8e2
	github.com/blabber/go-freebsd-sysctl v0.0.0-20201130114544-503969f39d8f
	github.com/cenkalti/backoff v2.2.1+incompatible
	github.com/cenkalti/backoff/v4 v4.2.0
	github.com/cihub/seelog v0.0.0-20170130134532-f561c5e57575
	github.com/cilium/ebpf v0.10.0
	github.com/clbanning/mxj v1.8.4
	github.com/cloudfoundry-community/go-cfclient v0.0.0-20210621174645-7773f7e22665
	github.com/containerd/cgroups v1.0.4
	github.com/containerd/containerd v1.6.20
	github.com/containerd/typeurl v1.0.2
	github.com/containernetworking/cni v1.1.2
	github.com/coreos/go-semver v0.3.0
	github.com/coreos/go-systemd v0.0.0-20191104093116-d3cd4ed1dbcf
	github.com/cri-o/ocicni v0.4.0
	github.com/cyphar/filepath-securejoin v0.2.3
	github.com/davecgh/go-spew v1.1.1
	github.com/docker/docker v23.0.0-rc.1+incompatible
	github.com/docker/go-connections v0.4.0
	github.com/dustin/go-humanize v1.0.1
	github.com/elastic/go-libaudit v0.4.0
	github.com/evanphx/json-patch v5.6.0+incompatible
	github.com/fatih/color v1.13.0
	github.com/freddierice/go-losetup v0.0.0-20170407175016-fc9adea44124
	github.com/fsnotify/fsnotify v1.6.0
	github.com/go-delve/delve v1.20.1
	github.com/go-ini/ini v1.67.0
	github.com/go-ole/go-ole v1.2.6
	github.com/go-redis/redis/v9 v9.0.0-rc.2
	github.com/go-sql-driver/mysql v1.7.0
	github.com/gobwas/glob v0.2.3
	github.com/godbus/dbus v4.1.0+incompatible
	github.com/gogo/protobuf v1.3.2
	github.com/golang/groupcache v0.0.0-20210331224755-41bb18bfe9da
	github.com/golang/mock v1.6.0
	github.com/golang/protobuf v1.5.3
	github.com/google/go-cmp v0.5.9
	github.com/google/go-containerregistry v0.12.0
	github.com/google/gofuzz v1.2.0
	github.com/google/gopacket v1.1.19
	github.com/google/pprof v0.0.0-20210720184732-4bb14d4b1be1
	github.com/gorilla/mux v1.8.0
	github.com/gosnmp/gosnmp v1.34.1-0.20220306115220-ca8397b73095
	github.com/grpc-ecosystem/go-grpc-middleware v1.3.0
	github.com/grpc-ecosystem/grpc-gateway v1.16.0
	github.com/h2non/filetype v1.1.3
	github.com/hashicorp/consul/api v1.19.1
	github.com/hashicorp/go-multierror v1.1.1
	github.com/hashicorp/golang-lru v0.5.4
	github.com/hashicorp/golang-lru/v2 v2.0.2
	github.com/hectane/go-acl v0.0.0-20190604041725-da78bae5fc95
	github.com/iceber/iouring-go v0.0.0-20220609112130-b1dc8dd9fbfd
	github.com/imdario/mergo v0.3.13
	github.com/invopop/jsonschema v0.7.0
	github.com/iovisor/gobpf v0.2.0
	github.com/itchyny/gojq v0.12.12
	github.com/json-iterator/go v1.1.12
	github.com/kardianos/osext v0.0.0-20190222173326-2bc1f35cddc0
	github.com/lxn/walk v0.0.0-20210112085537-c389da54e794
	github.com/lxn/win v0.0.0-20210218163916-a377121e959e
	github.com/mailru/easyjson v0.7.7
	github.com/mdlayher/netlink v1.6.2
	github.com/mholt/archiver/v3 v3.5.1
	github.com/miekg/dns v1.1.51
	github.com/mitchellh/mapstructure v1.5.0
	github.com/moby/sys/mountinfo v0.6.2
	github.com/mohae/deepcopy v0.0.0-20170603005431-491d3605edfb
	github.com/netsampler/goflow2 v1.1.1-0.20220825033856-d6caeaacddbb
	github.com/olekukonko/tablewriter v0.0.5
	github.com/oliveagle/jsonpath v0.0.0-20180606110733-2e52cf6e6852
	github.com/open-policy-agent/opa v0.51.0
	github.com/open-telemetry/opentelemetry-collector-contrib/pkg/resourcetotelemetry v0.75.0
	github.com/opencontainers/go-digest v1.0.0
	github.com/opencontainers/image-spec v1.1.0-rc2.0.20221005185240-3a7f492d3f1b
	github.com/opencontainers/runtime-spec v1.1.0-rc.1
	github.com/openshift/api v3.9.0+incompatible
	github.com/pahanini/go-grpc-bidirectional-streaming-example v0.0.0-20211027164128-cc6111af44be
	github.com/patrickmn/go-cache v2.1.0+incompatible
	github.com/pkg/errors v0.9.1
	github.com/prometheus/client_golang v1.14.0
	github.com/prometheus/client_model v0.3.0
	github.com/prometheus/procfs v0.9.0
	github.com/richardartoul/molecule v1.0.1-0.20221107223329-32cfee06a052
	github.com/robfig/cron/v3 v3.0.1
	github.com/samber/lo v1.37.0
	github.com/samuel/go-zookeeper v0.0.0-20190923202752-2cc03de413da
	github.com/secure-systems-lab/go-securesystemslib v0.5.0
	github.com/shirou/gopsutil/v3 v3.23.2
	github.com/shirou/w32 v0.0.0-20160930032740-bb4de0191aa4
	github.com/sirupsen/logrus v1.9.0
	github.com/skydive-project/go-debouncer v1.0.0
	github.com/smira/go-xz v0.0.0-20220607140411-c2a07d4bedda
	github.com/spf13/afero v1.9.3
	github.com/spf13/cast v1.5.0
	github.com/spf13/cobra v1.7.0
	github.com/spf13/pflag v1.0.5
	github.com/streadway/amqp v1.0.0
	github.com/stretchr/testify v1.8.2
	github.com/syndtr/gocapability v0.0.0-20200815063812-42c35b437635
	github.com/tinylib/msgp v1.1.6
	github.com/twmb/murmur3 v1.1.6
	github.com/uptrace/bun v1.1.12
	github.com/uptrace/bun/dialect/pgdialect v1.1.12
	github.com/uptrace/bun/driver/pgdriver v1.1.12
	github.com/urfave/negroni v1.0.0
	github.com/vishvananda/netlink v1.2.0-beta.0.20220404152918-5e915e014938
	github.com/vishvananda/netns v0.0.0-20220913150850-18c4f4234207
	github.com/vmihailenco/msgpack/v4 v4.3.12
	github.com/wI2L/jsondiff v0.3.0
	github.com/xeipuuv/gojsonschema v1.2.0
	go.etcd.io/bbolt v1.3.6
	go.etcd.io/etcd/client/v2 v2.306.0-alpha.0
	go.mongodb.org/mongo-driver v1.11.3
	go.opentelemetry.io/collector v0.75.0
	go.opentelemetry.io/collector/component v0.75.0
	go.opentelemetry.io/collector/confmap v0.75.0
	go.opentelemetry.io/collector/exporter v0.75.0
	go.opentelemetry.io/collector/exporter/loggingexporter v0.75.0
	go.opentelemetry.io/collector/exporter/otlpexporter v0.75.0
	go.opentelemetry.io/collector/pdata v1.0.0-rc9
	go.opentelemetry.io/collector/processor/batchprocessor v0.75.0
	go.opentelemetry.io/collector/receiver v0.75.0
	go.opentelemetry.io/collector/receiver/otlpreceiver v0.75.0
	go.uber.org/atomic v1.10.0
	go.uber.org/automaxprocs v1.5.2
	go.uber.org/dig v1.15.0
	go.uber.org/fx v1.18.2
	go.uber.org/multierr v1.11.0
	go.uber.org/zap v1.24.0
	go4.org/netipx v0.0.0-20220812043211-3cc044ffd68d
	golang.org/x/arch v0.3.0
	golang.org/x/exp v0.0.0-20230202163644-54bba9f4231b
	golang.org/x/net v0.9.0
	golang.org/x/sync v0.1.0
	golang.org/x/sys v0.7.0
	golang.org/x/text v0.9.0
	golang.org/x/time v0.3.0
	golang.org/x/tools v0.8.0
	golang.org/x/xerrors v0.0.0-20220907171357-04be3eba64a2
	google.golang.org/genproto v0.0.0-20230320184635-7606e756e683
	google.golang.org/grpc v1.54.0
	google.golang.org/grpc/examples v0.0.0-20221020162917-9127159caf5a
	google.golang.org/protobuf v1.30.0
	gopkg.in/DataDog/dd-trace-go.v1 v1.49.1
	gopkg.in/yaml.v2 v2.4.0
	gopkg.in/yaml.v3 v3.0.1
	gopkg.in/zorkian/go-datadog-api.v2 v2.30.0
	gotest.tools v2.2.0+incompatible
	k8s.io/api v0.26.1
	k8s.io/apiextensions-apiserver v0.26.1
	k8s.io/apimachinery v0.26.1
	k8s.io/apiserver v0.26.1
	k8s.io/autoscaler/vertical-pod-autoscaler v0.12.0
	k8s.io/client-go v0.26.1
	k8s.io/cri-api v0.25.5 // Cannot be upgraded to 0.26 without losing CRI API v1alpha2
	k8s.io/klog v1.0.1-0.20200310124935-4ad0115ba9e4 // Min version that includes fix for Windows Nano
<<<<<<< HEAD
	k8s.io/klog/v2 v2.80.1
	k8s.io/kube-aggregator v0.23.5
	k8s.io/kube-openapi v0.0.0-20221012153701-172d655c2280
=======
	k8s.io/klog/v2 v2.90.1
	k8s.io/kube-openapi v0.0.0-20230308215209-15aac26d736a
>>>>>>> 6c3b484d
	k8s.io/kube-state-metrics/v2 v2.7.0
	k8s.io/kubelet v0.26.1
	k8s.io/metrics v0.26.1
	k8s.io/utils v0.0.0-20230209194617-a36077c30491
	sigs.k8s.io/custom-metrics-apiserver v1.25.1
)

require (
	cloud.google.com/go v0.110.0 // indirect
	cloud.google.com/go/compute v1.18.0 // indirect
	cloud.google.com/go/compute/metadata v0.2.3 // indirect
	cloud.google.com/go/iam v0.12.0 // indirect
	cloud.google.com/go/storage v1.30.1 // indirect
	code.cloudfoundry.org/cfhttp/v2 v2.0.0 // indirect
	code.cloudfoundry.org/clock v1.0.0 // indirect
	code.cloudfoundry.org/consuladapter v0.0.0-20200131002136-ac1daf48ba97 // indirect
	code.cloudfoundry.org/diego-logging-client v0.0.0-20200130234554-60ef08820a45 // indirect
	code.cloudfoundry.org/executor v0.0.0-20200218194701-024d0bdd52d4 // indirect
	code.cloudfoundry.org/go-diodes v0.0.0-20190809170250-f77fb823c7ee // indirect
	code.cloudfoundry.org/go-loggregator v7.4.0+incompatible // indirect
	code.cloudfoundry.org/gofileutils v0.0.0-20170111115228-4d0c80011a0f // indirect
	code.cloudfoundry.org/locket v0.0.0-20200131001124-67fd0a0fdf2d // indirect
	code.cloudfoundry.org/rep v0.0.0-20200325195957-1404b978e31e // indirect
	code.cloudfoundry.org/rfc5424 v0.0.0-20180905210152-236a6d29298a // indirect
	code.cloudfoundry.org/tlsconfig v0.0.0-20200131000646-bbe0f8da39b3 // indirect
	contrib.go.opencensus.io/exporter/prometheus v0.4.2 // indirect
	github.com/AlekSi/pointer v1.2.0 // indirect
	github.com/Azure/azure-sdk-for-go v68.0.0+incompatible // indirect
	github.com/Azure/go-autorest v14.2.0+incompatible // indirect
	github.com/Azure/go-autorest/autorest v0.11.28 // indirect
	github.com/Azure/go-autorest/autorest/adal v0.9.21 // indirect
	github.com/Azure/go-autorest/autorest/azure/auth v0.5.11 // indirect
	github.com/Azure/go-autorest/autorest/azure/cli v0.4.5 // indirect
	github.com/Azure/go-autorest/autorest/date v0.3.0 // indirect
	github.com/Azure/go-autorest/logger v0.2.1 // indirect
	github.com/Azure/go-autorest/tracing v0.6.0 // indirect
	github.com/BurntSushi/toml v1.2.1 // indirect
	github.com/DataDog/aptly v1.5.1 // indirect
	github.com/DataDog/extendeddaemonset v0.9.0-rc.2 // indirect
	github.com/DataDog/gostackparse v0.5.0 // indirect
	github.com/DataDog/mmh3 v0.0.0-20210722141835-012dc69a9e49 // indirect
	github.com/DisposaBoy/JsonConfigReader v0.0.0-20201129172854-99cf318d67e7 // indirect
	github.com/GoogleCloudPlatform/docker-credential-gcr v2.0.5+incompatible // indirect
	github.com/Masterminds/goutils v1.1.1 // indirect
	github.com/NYTimes/gziphandler v1.1.1 // indirect
	github.com/OneOfOne/xxhash v1.2.8 // indirect
	github.com/ProtonMail/go-crypto v0.0.0-20230321155629-9a39f2531310 // indirect
	github.com/StackExchange/wmi v1.2.1 // indirect
	github.com/acomagu/bufpipe v1.0.3 // indirect
	github.com/agext/levenshtein v1.2.3 // indirect
	github.com/agnivade/levenshtein v1.1.1 // indirect
	github.com/andybalholm/brotli v1.0.4 // indirect
	github.com/aquasecurity/go-dep-parser v0.0.0-20230115135733-3be7cb085121 // indirect
	github.com/aquasecurity/go-gem-version v0.0.0-20201115065557-8eed6fe000ce // indirect
	github.com/aquasecurity/go-npm-version v0.0.0-20201110091526-0b796d180798 // indirect
	github.com/aquasecurity/go-pep440-version v0.0.0-20210121094942-22b2f8951d46 // indirect
	github.com/aquasecurity/go-version v0.0.0-20210121072130-637058cfe492 // indirect
	github.com/aquasecurity/table v1.8.0 // indirect
	github.com/aquasecurity/tml v0.6.1 // indirect
	github.com/aquasecurity/trivy v0.39.0
	github.com/arduino/go-apt-client v0.0.0-20190812130613-5613f843fdc8 // indirect
	github.com/armon/go-metrics v0.4.0 // indirect
	github.com/asaskevich/govalidator v0.0.0-20210307081110-f21760c49a8d // indirect
	github.com/awalterschulze/gographviz v2.0.3+incompatible // indirect
	github.com/aws/aws-sdk-go-v2 v1.17.1 // indirect
	github.com/aws/aws-sdk-go-v2/config v1.18.3 // indirect
	github.com/aws/aws-sdk-go-v2/credentials v1.13.3 // indirect
	github.com/aws/aws-sdk-go-v2/feature/ec2/imds v1.12.19 // indirect
	github.com/aws/aws-sdk-go-v2/internal/configsources v1.1.25 // indirect
	github.com/aws/aws-sdk-go-v2/internal/endpoints/v2 v2.4.19 // indirect
	github.com/aws/aws-sdk-go-v2/internal/ini v1.3.26 // indirect
	github.com/aws/aws-sdk-go-v2/service/ebs v1.15.19 // indirect
	github.com/aws/aws-sdk-go-v2/service/ec2 v1.63.1 // indirect
	github.com/aws/aws-sdk-go-v2/service/internal/presigned-url v1.9.19 // indirect
	github.com/aws/aws-sdk-go-v2/service/sso v1.11.25 // indirect
	github.com/aws/aws-sdk-go-v2/service/ssooidc v1.13.8 // indirect
	github.com/aws/aws-sdk-go-v2/service/sts v1.17.5 // indirect
	github.com/aws/smithy-go v1.13.4 // indirect
	github.com/beorn7/perks v1.0.1 // indirect
	github.com/bmizerany/pat v0.0.0-20170815010413-6226ea591a40 // indirect
	github.com/briandowns/spinner v1.12.0 // indirect
	github.com/caarlos0/env/v6 v6.10.1 // indirect
	github.com/cavaliergopher/grab/v3 v3.0.1 // indirect
	github.com/cespare/xxhash/v2 v2.2.0 // indirect
	github.com/containerd/continuity v0.3.0 // indirect
	github.com/containerd/fifo v1.0.0 // indirect
	github.com/containerd/stargz-snapshotter/estargz v0.13.0 // indirect
	github.com/containerd/ttrpc v1.1.1 // indirect
	github.com/containernetworking/plugins v1.1.1 // indirect
	github.com/coreos/go-systemd/v22 v22.4.0 // indirect
	github.com/coreos/pkg v0.0.0-20180928190104-399ea9e2e55f // indirect
	github.com/dgryski/go-jump v0.0.0-20211018200510-ba001c3ffce0 // indirect
	github.com/dgryski/go-rendezvous v0.0.0-20200823014737-9f7001d12a5f // indirect
	github.com/dimchansky/utfbom v1.1.1 // indirect
	github.com/docker/cli v23.0.0-rc.1+incompatible // indirect
	github.com/docker/distribution v2.8.1+incompatible // indirect
	github.com/docker/docker-credential-helpers v0.7.0 // indirect
	github.com/docker/go-events v0.0.0-20190806004212-e31b211e4f1c // indirect
	github.com/docker/go-units v0.5.0 // indirect
	github.com/dsnet/compress v0.0.2-0.20210315054119-f66993602bf5 // indirect
	github.com/emirpasic/gods v1.12.0 // indirect
	github.com/felixge/httpsnoop v1.0.3 // indirect
	github.com/ghodss/yaml v1.0.0 // indirect
	github.com/go-errors/errors v1.4.2 // indirect
	github.com/go-git/gcfg v1.5.0 // indirect
	github.com/go-git/go-billy/v5 v5.3.1 // indirect
	github.com/go-git/go-git/v5 v5.4.2 // indirect
	github.com/go-kit/log v0.2.1 // indirect
	github.com/go-logfmt/logfmt v0.5.1 // indirect
	github.com/go-logr/logr v1.2.4 // indirect
	github.com/go-logr/stdr v1.2.2 // indirect
	github.com/go-openapi/analysis v0.21.4 // indirect
	github.com/go-openapi/errors v0.20.3 // indirect
	github.com/go-openapi/jsonpointer v0.19.6 // indirect
	github.com/go-openapi/jsonreference v0.20.1 // indirect
	github.com/go-openapi/loads v0.21.2 // indirect
	github.com/go-openapi/runtime v0.24.2 // indirect
	github.com/go-openapi/spec v0.20.7 // indirect
	github.com/go-openapi/strfmt v0.21.3 // indirect
	github.com/go-openapi/swag v0.22.3 // indirect
	github.com/go-openapi/validate v0.22.0 // indirect
	github.com/go-redis/redis/v8 v8.11.5 // indirect
	github.com/go-test/deep v1.0.7 // indirect
	github.com/gogo/googleapis v1.4.1 // indirect
	github.com/golang-jwt/jwt/v4 v4.4.2 // indirect
	github.com/golang/glog v1.0.0 // indirect
	github.com/golang/snappy v0.0.4 // indirect
	github.com/google/licenseclassifier/v2 v2.0.0 // indirect
	github.com/google/uuid v1.3.0
	github.com/google/wire v0.5.0 // indirect
	github.com/googleapis/enterprise-certificate-proxy v0.2.3 // indirect
	github.com/googleapis/gax-go/v2 v2.7.1 // indirect
	github.com/gorilla/websocket v1.5.0 // indirect
	github.com/grpc-ecosystem/go-grpc-prometheus v1.2.0 // indirect
	github.com/grpc-ecosystem/grpc-gateway/v2 v2.10.1 // indirect
	github.com/hashicorp/errwrap v1.1.0 // indirect
	github.com/hashicorp/go-cleanhttp v0.5.2 // indirect
	github.com/hashicorp/go-hclog v1.2.0 // indirect
	github.com/hashicorp/go-immutable-radix v1.3.1 // indirect
	github.com/hashicorp/go-retryablehttp v0.7.2 // indirect
	github.com/hashicorp/go-rootcerts v1.0.2 // indirect
	github.com/hashicorp/go-version v1.6.0 // indirect
	github.com/hashicorp/hcl v1.0.0 // indirect
	github.com/hashicorp/serf v0.10.1 // indirect
	github.com/huandu/xstrings v1.3.3 // indirect
	github.com/iancoleman/orderedmap v0.0.0-20190318233801-ac98e3ecb4b0 // indirect
	github.com/ianlancetaylor/cgosymbolizer v0.0.0-20221208003206-eaf69f594683
	github.com/ianlancetaylor/demangle v0.0.0-20200824232613-28f6c0f3b639 // indirect
	github.com/in-toto/in-toto-golang v0.7.1 // indirect
	github.com/inconshreveable/mousetrap v1.1.0 // indirect
	github.com/itchyny/timefmt-go v0.1.5 // indirect
	github.com/jbenet/go-context v0.0.0-20150711004518-d14ea06fba99 // indirect
	github.com/jinzhu/inflection v1.0.0 // indirect
	github.com/jlaffaye/ftp v0.1.0 // indirect
	github.com/jmespath/go-jmespath v0.4.0 // indirect
	github.com/jonboulle/clockwork v0.3.0 // indirect
	github.com/josharian/intern v1.0.0 // indirect
	github.com/josharian/native v1.0.0 // indirect
	github.com/justincormack/go-memfd v0.0.0-20170219213707-6e4af0518993
	github.com/karrick/godirwalk v1.17.0 // indirect
	github.com/kballard/go-shellquote v0.0.0-20180428030007-95032a82bc51 // indirect
	github.com/kevinburke/ssh_config v0.0.0-20201106050909-4977a11b4351 // indirect
	github.com/kjk/lzma v0.0.0-20161016003348-3fd93898850d // indirect
	github.com/klauspost/compress v1.16.3 // indirect
	github.com/klauspost/pgzip v1.2.5 // indirect
	github.com/knadh/koanf v1.5.0 // indirect
	github.com/knqyf263/go-apk-version v0.0.0-20200609155635-041fdbb8563f // indirect
	github.com/knqyf263/go-deb-version v0.0.0-20190517075300-09fca494f03d // indirect
	github.com/knqyf263/go-rpm-version v0.0.0-20220614171824-631e686d1075 // indirect
	github.com/knqyf263/go-rpmdb v0.0.0-20221030142135-919c8a52f04f // indirect
	github.com/knqyf263/nested v0.0.1 // indirect
	github.com/liamg/jfather v0.0.7 // indirect
	github.com/libp2p/go-reuseport v0.1.0 // indirect
	github.com/lufia/plan9stats v0.0.0-20220913051719-115f729f3c8c // indirect
	github.com/lunixbochs/struc v0.0.0-20200707160740-784aaebc1d40 // indirect
	github.com/magiconair/properties v1.8.7 // indirect
	github.com/masahiro331/go-disk v0.0.0-20220919035250-c8da316f91ac // indirect
	github.com/masahiro331/go-ebs-file v0.0.0-20221225061409-5ef263bb2cc3 // indirect
	github.com/masahiro331/go-ext4-filesystem v0.0.0-20221225060520-c150f5eacfe1 // indirect
	github.com/masahiro331/go-mvn-version v0.0.0-20210429150710-d3157d602a08 // indirect
	github.com/masahiro331/go-vmdk-parser v0.0.0-20221225061455-612096e4bbbd // indirect
	github.com/masahiro331/go-xfs-filesystem v0.0.0-20221225060805-c02764233454 // indirect
	github.com/mattn/go-colorable v0.1.13 // indirect
	github.com/mattn/go-isatty v0.0.17 // indirect
	github.com/mattn/go-runewidth v0.0.14 // indirect
	github.com/matttproud/golang_protobuf_extensions v1.0.4 // indirect
	github.com/mdlayher/socket v0.2.3 // indirect
	github.com/microsoft/go-rustaudit v0.0.0-20220808201409-204dfee52032 // indirect
	github.com/mitchellh/copystructure v1.2.0 // indirect
	github.com/mitchellh/go-homedir v1.1.0 // indirect
	github.com/mitchellh/hashstructure/v2 v2.0.2 // indirect
	github.com/mitchellh/reflectwalk v1.0.2 // indirect
	github.com/mkrautz/goar v0.0.0-20150919110319-282caa8bd9da // indirect
	github.com/moby/buildkit v0.11.0 // indirect
	github.com/moby/locker v1.0.1 // indirect
	github.com/moby/sys/signal v0.7.0 // indirect
	github.com/modern-go/concurrent v0.0.0-20180306012644-bacd9c7ef1dd // indirect
	github.com/modern-go/reflect2 v1.0.2 // indirect
	github.com/montanaflynn/stats v0.0.0-20171201202039-1bf9dbcd8cbe // indirect
	github.com/mostynb/go-grpc-compression v1.1.17 // indirect
	github.com/munnerz/goautoneg v0.0.0-20191010083416-a7dc8b61c822 // indirect
	github.com/mxk/go-flowrate v0.0.0-20140419014527-cca7078d478f // indirect
	github.com/nu7hatch/gouuid v0.0.0-20131221200532-179d4d0c4d8d // indirect
	github.com/nwaples/rardecode v1.1.0 // indirect
	github.com/oklog/ulid v1.3.1 // indirect
	github.com/opencontainers/runc v1.1.5 // indirect
	github.com/opencontainers/selinux v1.10.2 // indirect
	github.com/opentracing/opentracing-go v1.2.0 // indirect
	github.com/outcaste-io/ristretto v0.2.1 // indirect
	github.com/owenrumney/go-sarif/v2 v2.1.2 // indirect
	github.com/package-url/packageurl-go v0.1.1-0.20220428063043-89078438f170 // indirect
	github.com/pborman/uuid v1.2.1 // indirect
	github.com/pelletier/go-toml v1.9.5 // indirect
	github.com/philhofer/fwd v1.1.1 // indirect
	github.com/pierrec/lz4/v4 v4.1.17 // indirect
	github.com/pmezard/go-difflib v1.0.0 // indirect
	github.com/power-devops/perfstat v0.0.0-20220216144756-c35f1ee13d7c // indirect
	github.com/prometheus/common v0.42.0 // indirect
	github.com/prometheus/statsd_exporter v0.22.7 // indirect
	github.com/rcrowley/go-metrics v0.0.0-20201227073835-cf1acfcdf475 // indirect
	github.com/remyoudompheng/bigfft v0.0.0-20200410134404-eec4a21b6bb0 // indirect
	github.com/rivo/uniseg v0.4.4 // indirect
	github.com/rs/cors v1.8.3 // indirect
	github.com/safchain/baloum v0.0.0-20221229104256-b1fc8f70a86b
	github.com/saracen/walker v0.0.0-20191201085201-324a081bae7e // indirect
	github.com/sassoftware/go-rpmutils v0.2.0 // indirect
	github.com/sergi/go-diff v1.1.0 // indirect
	github.com/shibumi/go-pathspec v1.3.0 // indirect
	github.com/shopspring/decimal v1.2.0 // indirect
	github.com/smira/go-ftp-protocol v0.0.0-20140829150050-066b75c2b70d // indirect
	github.com/spdx/tools-golang v0.3.1-0.20230104082527-d6f58551be3f // indirect
	github.com/spf13/jwalterweatherman v1.1.0 // indirect
	github.com/stretchr/objx v0.5.0 // indirect
	github.com/syndtr/goleveldb v1.0.1-0.20210819022825-2ae1ddf74ef7 // indirect
	github.com/tchap/go-patricia/v2 v2.3.1 // indirect
	github.com/tedsuo/ifrit v0.0.0-20191009134036-9a97d0632f00 // indirect
	github.com/tedsuo/rata v1.0.0 // indirect
	github.com/tidwall/gjson v1.14.3 // indirect
	github.com/tidwall/match v1.1.1 // indirect
	github.com/tidwall/pretty v1.2.1 // indirect
	github.com/tklauser/go-sysconf v0.3.11 // indirect
	github.com/tklauser/numcpus v0.6.0 // indirect
	github.com/tmthrgd/go-hex v0.0.0-20190904060850-447a3041c3bc // indirect
	github.com/twitchtv/twirp v8.1.2+incompatible // indirect
	github.com/twmb/franz-go v1.13.2
	github.com/twmb/franz-go/pkg/kadm v1.8.0
	github.com/twmb/franz-go/pkg/kmsg v1.4.0 // indirect
	github.com/ugorji/go/codec v1.2.7 // indirect
	github.com/ulikunitz/xz v0.5.10 // indirect
	github.com/vbatts/tar-split v0.11.2 // indirect
	github.com/vito/go-sse v1.0.0 // indirect
	github.com/vmihailenco/msgpack/v5 v5.3.5 // indirect
	github.com/vmihailenco/tagparser v0.1.2 // indirect
	github.com/vmihailenco/tagparser/v2 v2.0.0 // indirect
	github.com/xanzy/ssh-agent v0.3.0 // indirect
	github.com/xdg-go/pbkdf2 v1.0.0 // indirect
	github.com/xdg-go/scram v1.1.1 // indirect
	github.com/xdg-go/stringprep v1.0.3 // indirect
	github.com/xeipuuv/gojsonpointer v0.0.0-20190905194746-02993c407bfb // indirect
	github.com/xeipuuv/gojsonreference v0.0.0-20180127040603-bd5ef7bd5415 // indirect
	github.com/xi2/xz v0.0.0-20171230120015-48954b6210f8 // indirect
	github.com/xlab/treeprint v1.1.0 // indirect
	github.com/xor-gate/ar v0.0.0-20170530204233-5c72ae81e2b7 // indirect
	github.com/yashtewari/glob-intersection v0.1.0 // indirect
	github.com/youmark/pkcs8 v0.0.0-20181117223130-1be2e3e5546d // indirect
	github.com/yusufpapurcu/wmi v1.2.2 // indirect
	go.etcd.io/etcd/api/v3 v3.6.0-alpha.0 // indirect
	go.etcd.io/etcd/client/pkg/v3 v3.6.0-alpha.0.0.20220522111935-c3bc4116dcd1 // indirect
	go.etcd.io/etcd/client/v3 v3.6.0-alpha.0 // indirect
	go.etcd.io/etcd/server/v3 v3.6.0-alpha.0.0.20220522111935-c3bc4116dcd1 // indirect
	go.opencensus.io v0.24.0 // indirect
	go.opentelemetry.io/collector/consumer v0.75.0 // indirect
	go.opentelemetry.io/collector/featuregate v0.75.0 // indirect
	go.opentelemetry.io/collector/semconv v0.75.0 // indirect
	go.opentelemetry.io/contrib/instrumentation/google.golang.org/grpc/otelgrpc v0.40.0 // indirect
	go.opentelemetry.io/contrib/instrumentation/net/http/otelhttp v0.40.0 // indirect
	go.opentelemetry.io/contrib/propagators/b3 v1.15.0 // indirect
	go.opentelemetry.io/otel v1.14.0 // indirect
	go.opentelemetry.io/otel/exporters/otlp/internal/retry v1.14.0 // indirect
	go.opentelemetry.io/otel/exporters/otlp/otlptrace v1.14.0
	go.opentelemetry.io/otel/exporters/otlp/otlptrace/otlptracegrpc v1.14.0
	go.opentelemetry.io/otel/exporters/otlp/otlptrace/otlptracehttp v1.11.2
	go.opentelemetry.io/otel/exporters/prometheus v0.37.0 // indirect
	go.opentelemetry.io/otel/metric v0.37.0 // indirect
	go.opentelemetry.io/otel/sdk v1.14.0
	go.opentelemetry.io/otel/sdk/metric v0.37.0 // indirect
	go.opentelemetry.io/otel/trace v1.14.0 // indirect
	go.opentelemetry.io/proto/otlp v0.19.0 // indirect
	golang.org/x/crypto v0.7.0 // indirect
	golang.org/x/mod v0.10.0 // indirect
	golang.org/x/oauth2 v0.6.0 // indirect
	golang.org/x/term v0.7.0 // indirect
	gomodules.xyz/jsonpatch/v2 v2.2.0 // indirect
	gonum.org/v1/gonum v0.12.0 // indirect
	google.golang.org/api v0.114.0 // indirect
	google.golang.org/appengine v1.6.7 // indirect
	gopkg.in/Knetic/govaluate.v3 v3.0.0 // indirect
	gopkg.in/cheggaaa/pb.v1 v1.0.28 // indirect
	gopkg.in/inf.v0 v0.9.1 // indirect
	gopkg.in/natefinch/lumberjack.v2 v2.0.0 // indirect
	gopkg.in/warnings.v0 v0.1.2 // indirect
	k8s.io/component-base v0.26.1 // indirect
	k8s.io/gengo v0.0.0-20220902162205-c0856e24416d // indirect
	lukechampine.com/uint128 v1.1.1 // indirect
	mellium.im/sasl v0.3.1 // indirect
	modernc.org/cc/v3 v3.36.0 // indirect
	modernc.org/ccgo/v3 v3.16.6 // indirect
	modernc.org/libc v1.16.7 // indirect
	modernc.org/mathutil v1.4.1 // indirect
	modernc.org/memory v1.1.1 // indirect
	modernc.org/opt v0.1.1 // indirect
	modernc.org/sqlite v1.17.3 // indirect
	modernc.org/strutil v1.1.1 // indirect
	modernc.org/token v1.0.0 // indirect
	sigs.k8s.io/apiserver-network-proxy/konnectivity-client v0.1.1 // indirect
	sigs.k8s.io/controller-runtime v0.14.6 // indirect
	sigs.k8s.io/json v0.0.0-20221116044647-bc3834ca7abd // indirect
	sigs.k8s.io/structured-merge-diff/v4 v4.2.3 // indirect
	sigs.k8s.io/yaml v1.3.0
)

require (
	github.com/godror/godror v0.37.0
	github.com/jmoiron/sqlx v1.3.5
	github.com/sijms/go-ora/v2 v2.6.12
)

require (
	github.com/antlr/antlr4/runtime/Go/antlr v1.4.10 // indirect
	github.com/blang/semver/v4 v4.0.0 // indirect
	github.com/cloudflare/circl v1.1.0 // indirect
<<<<<<< HEAD
	github.com/godror/knownpb v0.1.0 // indirect
=======
	github.com/emicklei/go-restful/v3 v3.9.0 // indirect
	github.com/evanphx/json-patch/v5 v5.6.0 // indirect
	github.com/google/cel-go v0.12.6 // indirect
	github.com/google/gnostic v0.6.9 // indirect
>>>>>>> 6c3b484d
	github.com/rs/zerolog v1.29.0 // indirect
	github.com/sigstore/rekor v1.0.1 // indirect
	github.com/spaolacci/murmur3 v1.1.0 // indirect
	github.com/stoewer/go-strcase v1.2.0 // indirect
	go4.org/intern v0.0.0-20211027215823-ae77deb06f29 // indirect
	go4.org/unsafe/assume-no-moving-gc v0.0.0-20220617031537-928513b29760 // indirect
	gopkg.in/ini.v1 v1.67.0 // indirect
	inet.af/netaddr v0.0.0-20220617031823-097006376321 // indirect
	k8s.io/kms v0.26.1 // indirect
)

replace github.com/pahanini/go-grpc-bidirectional-streaming-example v0.0.0-20211027164128-cc6111af44be => github.com/DataDog/go-grpc-bidirectional-streaming-example v0.0.0-20221024060302-b9cf785c02fe

// Fixing a CVE on a transitive dep of k8s/etcd, should be cleaned-up once k8s.io/apiserver dep is removed (but double-check with `go mod why` that no other dep pulls it)
replace github.com/dgrijalva/jwt-go => github.com/golang-jwt/jwt v3.2.1+incompatible

// Remove once the issue https://github.com/microsoft/Windows-Containers/issues/72 is resolved
replace github.com/golang/glog v1.0.0 => github.com/paulcacheux/glog v1.0.1-0.20211019114809-ec0f43a655b9

replace github.com/vishvananda/netlink => github.com/DataDog/netlink v1.0.1-0.20220504230202-f7323aba1f6c

// Replace kube-state-metrics repo until https://github.com/kubernetes/kube-state-metrics/pull/1994 is merged and cherry-pick on v2.7.1
// Else we will need to wait v2.9.0 release.
// the current version corresponds to the `dd-release-2.7` branch
replace k8s.io/kube-state-metrics/v2 => github.com/datadog/kube-state-metrics/v2 v2.2.2-0.20230217083638-a9a9c0ff16f4

// Use custom Trivy fork to reduce binary size
// Pull in replacements needed by upstream Trivy
replace (
	github.com/aquasecurity/trivy => github.com/DataDog/trivy v0.0.0-20230120171913-9b1b011fb2fe
	github.com/saracen/walker => github.com/DataDog/walker v0.0.0-20221128132416-4ca87a1f1023
	github.com/spdx/tools-golang => github.com/spdx/tools-golang v0.3.0
	oras.land/oras-go => oras.land/oras-go v1.1.1
)<|MERGE_RESOLUTION|>--- conflicted
+++ resolved
@@ -237,14 +237,8 @@
 	k8s.io/client-go v0.26.1
 	k8s.io/cri-api v0.25.5 // Cannot be upgraded to 0.26 without losing CRI API v1alpha2
 	k8s.io/klog v1.0.1-0.20200310124935-4ad0115ba9e4 // Min version that includes fix for Windows Nano
-<<<<<<< HEAD
-	k8s.io/klog/v2 v2.80.1
-	k8s.io/kube-aggregator v0.23.5
-	k8s.io/kube-openapi v0.0.0-20221012153701-172d655c2280
-=======
 	k8s.io/klog/v2 v2.90.1
 	k8s.io/kube-openapi v0.0.0-20230308215209-15aac26d736a
->>>>>>> 6c3b484d
 	k8s.io/kube-state-metrics/v2 v2.7.0
 	k8s.io/kubelet v0.26.1
 	k8s.io/metrics v0.26.1
@@ -570,20 +564,18 @@
 	github.com/godror/godror v0.37.0
 	github.com/jmoiron/sqlx v1.3.5
 	github.com/sijms/go-ora/v2 v2.6.12
+	k8s.io/kube-aggregator v0.23.5
 )
 
 require (
 	github.com/antlr/antlr4/runtime/Go/antlr v1.4.10 // indirect
 	github.com/blang/semver/v4 v4.0.0 // indirect
 	github.com/cloudflare/circl v1.1.0 // indirect
-<<<<<<< HEAD
-	github.com/godror/knownpb v0.1.0 // indirect
-=======
 	github.com/emicklei/go-restful/v3 v3.9.0 // indirect
 	github.com/evanphx/json-patch/v5 v5.6.0 // indirect
+	github.com/godror/knownpb v0.1.0 // indirect
 	github.com/google/cel-go v0.12.6 // indirect
 	github.com/google/gnostic v0.6.9 // indirect
->>>>>>> 6c3b484d
 	github.com/rs/zerolog v1.29.0 // indirect
 	github.com/sigstore/rekor v1.0.1 // indirect
 	github.com/spaolacci/murmur3 v1.1.0 // indirect
