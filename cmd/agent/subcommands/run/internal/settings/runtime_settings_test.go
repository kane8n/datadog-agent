--- conflicted
+++ resolved
@@ -24,6 +24,7 @@
 type testDeps struct {
 	fx.In
 	Server server.Component
+	Debug  serverDebug.Component
 }
 
 func TestDogstatsdMetricsStats(t *testing.T) {
@@ -41,113 +42,59 @@
 			Serverless: false,
 		}),
 		dogstatsd.Bundle,
-<<<<<<< HEAD
 	))
-=======
-	), func(server server.Component, debug serverDebug.Component) {
->>>>>>> ef16bbd8
 
 	global.DSD = deps.Server
 	deps.Server.Start(demux)
 
 	require.Nil(t, err)
 
-<<<<<<< HEAD
 	s := DsdStatsRuntimeSetting{
-		Server: deps.Server,
+		ServerDebug: deps.Debug,
 	}
-=======
-		s := DsdStatsRuntimeSetting{
-			ServerDebug: debug,
-		}
->>>>>>> ef16bbd8
 
 	// runtime settings set/get underlying implementation
 
 	// true string
 
-<<<<<<< HEAD
 	err = s.Set("true")
 	assert.Nil(err)
-	assert.Equal(deps.Server.IsDebugEnabled(), true)
+	assert.Equal(deps.Debug.IsDebugEnabled(), true)
 	v, err := s.Get()
 	assert.Nil(err)
 	assert.Equal(v, true)
-=======
-		err = s.Set("true")
-		assert.Nil(err)
-		assert.Equal(debug.IsDebugEnabled(), true)
-		v, err := s.Get()
-		assert.Nil(err)
-		assert.Equal(v, true)
->>>>>>> ef16bbd8
 
 	// false string
 
-<<<<<<< HEAD
 	err = s.Set("false")
 	assert.Nil(err)
-	assert.Equal(deps.Server.IsDebugEnabled(), false)
+	assert.Equal(deps.Debug.IsDebugEnabled(), false)
 	v, err = s.Get()
 	assert.Nil(err)
 	assert.Equal(v, false)
-=======
-		err = s.Set("false")
-		assert.Nil(err)
-		assert.Equal(debug.IsDebugEnabled(), false)
-		v, err = s.Get()
-		assert.Nil(err)
-		assert.Equal(v, false)
->>>>>>> ef16bbd8
 
 	// true boolean
 
-<<<<<<< HEAD
 	err = s.Set(true)
 	assert.Nil(err)
-	assert.Equal(deps.Server.IsDebugEnabled(), true)
+	assert.Equal(deps.Debug.IsDebugEnabled(), true)
 	v, err = s.Get()
 	assert.Nil(err)
 	assert.Equal(v, true)
-=======
-		err = s.Set(true)
-		assert.Nil(err)
-		assert.Equal(debug.IsDebugEnabled(), true)
-		v, err = s.Get()
-		assert.Nil(err)
-		assert.Equal(v, true)
->>>>>>> ef16bbd8
 
 	// false boolean
 
-<<<<<<< HEAD
 	err = s.Set(false)
 	assert.Nil(err)
-	assert.Equal(deps.Server.IsDebugEnabled(), false)
+	assert.Equal(deps.Debug.IsDebugEnabled(), false)
 	v, err = s.Get()
 	assert.Nil(err)
 	assert.Equal(v, false)
-=======
-		err = s.Set(false)
-		assert.Nil(err)
-		assert.Equal(debug.IsDebugEnabled(), false)
-		v, err = s.Get()
-		assert.Nil(err)
-		assert.Equal(v, false)
->>>>>>> ef16bbd8
 
 	// ensure the getter uses the value from the actual server
 
-<<<<<<< HEAD
-	deps.Server.EnableMetricsStats()
+	deps.Debug.SetMetricStatsEnabled(true)
 	v, err = s.Get()
 	assert.Nil(err)
 	assert.Equal(v, true)
-=======
-		debug.SetMetricStatsEnabled(true)
-		v, err = s.Get()
-		assert.Nil(err)
-		assert.Equal(v, true)
-	})
->>>>>>> ef16bbd8
 }