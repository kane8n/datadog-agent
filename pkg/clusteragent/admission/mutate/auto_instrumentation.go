// Unless explicitly stated otherwise all files in this repository are licensed
// under the Apache License Version 2.0.
// This product includes software developed at Datadog (https://www.datadoghq.com/).
// Copyright 2016-present Datadog, Inc.

//go:build kubeapiserver
// +build kubeapiserver

package mutate

import (
	"errors"
	"fmt"
	"strconv"
	"strings"

	"github.com/DataDog/datadog-agent/pkg/clusteragent/admission/metrics"
	"github.com/DataDog/datadog-agent/pkg/config"
	"github.com/DataDog/datadog-agent/pkg/util/log"

	corev1 "k8s.io/api/core/v1"
	"k8s.io/client-go/dynamic"
)

const (
	// Shared config
	initContainerName = "datadog-lib-init"
	volumeName        = "datadog-auto-instrumentation"
	mountPath         = "/datadog-lib"

	// Java config
	javaToolOptionsKey   = "JAVA_TOOL_OPTIONS"
	javaToolOptionsValue = " -javaagent:/datadog-lib/dd-java-agent.jar"

	// Node config
	nodeOptionsKey   = "NODE_OPTIONS"
	nodeOptionsValue = " --require=/datadog-lib/node_modules/dd-trace/init"
<<<<<<< HEAD
=======

	// Python config
	pythonPathKey   = "PYTHONPATH"
	pythonPathValue = "/datadog-lib/"
)

type language string

const (
	java   language = "java"
	js     language = "js"
	python language = "python"
>>>>>>> 0a6b6e87
)

var (
	libVersionAnnotationKeyFormat = "admission.datadoghq.com/%s-lib.version"
	customLibAnnotationKeyFormat  = "admission.datadoghq.com/%s-lib.custom-image"
	supportedLanguages            = []language{java, js, python}
)

// InjectAutoInstrumentation injects APM libraries into pods
func InjectAutoInstrumentation(rawPod []byte, ns string, dc dynamic.Interface) ([]byte, error) {
	return mutate(rawPod, ns, injectAutoInstrumentation, dc)
}

func injectAutoInstrumentation(pod *corev1.Pod, _ string, _ dynamic.Interface) error {
	if pod == nil {
		return errors.New("cannot inject lib into nil pod")
	}

	if containsInitContainer(pod, initContainerName) {
		// The admission can be reinvocated for the same pod
		// Fast return if we injected the library already
		log.Debugf("Init container %q already exists in pod %q", initContainerName, podString(pod))
		return nil
	}

	language, image, shouldInject := extractLibInfo(pod, config.Datadog.GetString("admission_controller.auto_instrumentation.container_registry"))
	if !shouldInject {
		return nil
	}

	return injectAutoInstruConfig(pod, language, image)
}

// extractLibInfo returns the language, the image,
// and a boolean indicating whether the library should be injected into the pod
func extractLibInfo(pod *corev1.Pod, containerRegistry string) (language, string, bool) {
	podAnnotations := pod.GetAnnotations()
	for _, lang := range supportedLanguages {
		customLibAnnotation := strings.ToLower(fmt.Sprintf(customLibAnnotationKeyFormat, lang))
		if image, found := podAnnotations[customLibAnnotation]; found {
			return lang, image, true
		}

		libVersionAnnotation := strings.ToLower(fmt.Sprintf(libVersionAnnotationKeyFormat, lang))
		if version, found := podAnnotations[libVersionAnnotation]; found {
			image := fmt.Sprintf("%s/dd-lib-%s-init:%s", containerRegistry, lang, version)
			return lang, image, true
		}
	}

	return "", "", false
}

func injectAutoInstruConfig(pod *corev1.Pod, lang language, image string) error {
	injected := false
	langStr := string(lang)
	defer func() {
		metrics.LibInjectionAttempts.Inc(langStr, strconv.FormatBool(injected))
	}()

	switch lang {
	case java:
		injectLibInitContainer(pod, image)
		err := injectLibConfig(pod, javaToolOptionsKey, javaEnvValFunc)
		if err != nil {
			metrics.LibInjectionErrors.Inc(langStr)
			return err
		}

	case js:
		injectLibInitContainer(pod, image)
		err := injectLibConfig(pod, nodeOptionsKey, jsEnvValFunc)
		if err != nil {
			metrics.LibInjectionErrors.Inc(langStr)
			return err
		}

	case python:
		injectLibInitContainer(pod, image)
		err := injectLibConfig(pod, pythonPathKey, pythonEnvValFunc)
		if err != nil {
			metrics.LibInjectionErrors.Inc(langStr)
			return err
		}

	default:
		metrics.LibInjectionErrors.Inc(langStr)
		return fmt.Errorf("language %q is not supported. Supported languages are %v", lang, supportedLanguages)
	}

	injectLibVolume(pod)
	injected = true

	return nil
}

func injectLibInitContainer(pod *corev1.Pod, image string) {
	log.Debugf("Injecting init container named %q with image %q into pod %s", initContainerName, image, podString(pod))
	pod.Spec.InitContainers = append([]corev1.Container{
		{
			Name:    initContainerName,
			Image:   image,
			Command: []string{"sh", "copy-lib.sh", mountPath},
			VolumeMounts: []corev1.VolumeMount{
				{
					Name:      volumeName,
					MountPath: mountPath,
				},
			},
		},
	}, pod.Spec.InitContainers...)
}

func injectLibConfig(pod *corev1.Pod, envKey string, envVal envValFunc) error {
	for i, ctr := range pod.Spec.Containers {
		index := envIndex(ctr.Env, envKey)
		if index < 0 {
			pod.Spec.Containers[i].Env = append(pod.Spec.Containers[i].Env, corev1.EnvVar{
				Name:  envKey,
				Value: envVal(""),
			})
		} else {
			if pod.Spec.Containers[i].Env[index].ValueFrom != nil {
				return fmt.Errorf("%q is defined via ValueFrom", envKey)
			}

			pod.Spec.Containers[i].Env[index].Value = envVal(pod.Spec.Containers[i].Env[index].Value)
		}

		pod.Spec.Containers[i].VolumeMounts = append(pod.Spec.Containers[i].VolumeMounts, corev1.VolumeMount{Name: volumeName, MountPath: mountPath})
	}

	return nil
}

func injectLibVolume(pod *corev1.Pod) {
	pod.Spec.Volumes = append(pod.Spec.Volumes, corev1.Volume{
		Name: volumeName,
		VolumeSource: corev1.VolumeSource{
			EmptyDir: &corev1.EmptyDirVolumeSource{},
		},
	})
}

func containsInitContainer(pod *corev1.Pod, initContainerName string) bool {
	for _, container := range pod.Spec.InitContainers {
		if container.Name == initContainerName {
			return true
		}
	}

	return false
}

type envValFunc func(string) string

func javaEnvValFunc(predefinedVal string) string {
	return predefinedVal + javaToolOptionsValue
}

func jsEnvValFunc(predefinedVal string) string {
	return predefinedVal + nodeOptionsValue
}

func pythonEnvValFunc(predefinedVal string) string {
	if predefinedVal == "" {
		return pythonPathValue
	}
	return fmt.Sprintf("%s:%s", pythonPathValue, predefinedVal)
}<|MERGE_RESOLUTION|>--- conflicted
+++ resolved
@@ -35,8 +35,6 @@
 	// Node config
 	nodeOptionsKey   = "NODE_OPTIONS"
 	nodeOptionsValue = " --require=/datadog-lib/node_modules/dd-trace/init"
-<<<<<<< HEAD
-=======
 
 	// Python config
 	pythonPathKey   = "PYTHONPATH"
@@ -49,7 +47,6 @@
 	java   language = "java"
 	js     language = "js"
 	python language = "python"
->>>>>>> 0a6b6e87
 )
 
 var (
