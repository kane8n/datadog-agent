--- conflicted
+++ resolved
@@ -408,107 +408,6 @@
 		"PIPE_BUF_FLAG_LOSS":      PipeBufFlagLoss,
 	}
 
-<<<<<<< HEAD
-	// DNSQTypeConstants see https://www.iana.org/assignments/dns-parameters/dns-parameters.xhtml
-	DNSQTypeConstants = map[string]int{
-		"None":       0,
-		"A":          1,
-		"NS":         2,
-		"MD":         3,
-		"MF":         4,
-		"CNAME":      5,
-		"SOA":        6,
-		"MB":         7,
-		"MG":         8,
-		"MR":         9,
-		"NULL":       10,
-		"PTR":        12,
-		"HINFO":      13,
-		"MINFO":      14,
-		"MX":         15,
-		"TXT":        16,
-		"RP":         17,
-		"AFSDB":      18,
-		"X25":        19,
-		"ISDN":       20,
-		"RT":         21,
-		"NSAPPTR":    23,
-		"SIG":        24,
-		"KEY":        25,
-		"PX":         26,
-		"GPOS":       27,
-		"AAAA":       28,
-		"LOC":        29,
-		"NXT":        30,
-		"EID":        31,
-		"NIMLOC":     32,
-		"SRV":        33,
-		"ATMA":       34,
-		"NAPTR":      35,
-		"KX":         36,
-		"CERT":       37,
-		"DNAME":      39,
-		"OPT":        41,
-		"APL":        42,
-		"DS":         43,
-		"SSHFP":      44,
-		"RRSIG":      46,
-		"NSEC":       47,
-		"DNSKEY":     48,
-		"DHCID":      49,
-		"NSEC3":      50,
-		"NSEC3PARAM": 51,
-		"TLSA":       52,
-		"SMIMEA":     53,
-		"HIP":        55,
-		"NINFO":      56,
-		"RKEY":       57,
-		"TALINK":     58,
-		"CDS":        59,
-		"CDNSKEY":    60,
-		"OPENPGPKEY": 61,
-		"CSYNC":      62,
-		"ZONEMD":     63,
-		"SVCB":       64,
-		"HTTPS":      65,
-		"SPF":        99,
-		"UINFO":      100,
-		"UID":        101,
-		"GID":        102,
-		"UNSPEC":     103,
-		"NID":        104,
-		"L32":        105,
-		"L64":        106,
-		"LP":         107,
-		"EUI48":      108,
-		"EUI64":      109,
-		"URI":        256,
-		"CAA":        257,
-		"AVC":        258,
-		"TKEY":       249,
-		"TSIG":       250,
-		"IXFR":       251,
-		"AXFR":       252,
-		"MAILB":      253,
-		"MAILA":      254,
-		"ANY":        255,
-		"TA":         32768,
-		"DLV":        32769,
-		"Reserved":   65535,
-	}
-
-	// DNSQClassConstants see https://www.iana.org/assignments/dns-parameters/dns-parameters.xhtml
-	DNSQClassConstants = map[string]int{
-		"CLASS_INET":   1,
-		"CLASS_CSNET":  2,
-		"CLASS_CHAOS":  3,
-		"CLASS_HESIOD": 4,
-		"CLASS_NONE":   254,
-		"CLASS_ANY":    255,
-	}
-
-=======
->>>>>>> 664e66ef
 	// SECLConstants are constants available in runtime security agent rules
 	SECLConstants = map[string]interface{}{
 		// boolean
@@ -658,13 +557,6 @@
 	mmapFlagStrings           = map[int]string{}
 	signalStrings             = map[int]string{}
 	pipeBufFlagStrings        = map[int]string{}
-<<<<<<< HEAD
-	dnsQTypeStrings           = map[uint32]string{}
-	dnsQClassStrings          = map[uint32]string{}
-	l3ProtocolStrings         = map[L3Protocol]string{}
-	l4ProtocolStrings         = map[L4Protocol]string{}
-=======
->>>>>>> 664e66ef
 )
 
 // File flags
@@ -812,37 +704,6 @@
 	}
 }
 
-<<<<<<< HEAD
-func initDNSQClassConstants() {
-	for k, v := range DNSQClassConstants {
-		SECLConstants[k] = &eval.IntEvaluator{Value: v}
-		dnsQClassStrings[uint32(v)] = k
-	}
-}
-
-func initDNSQTypeConstants() {
-	for k, v := range DNSQTypeConstants {
-		SECLConstants[k] = &eval.IntEvaluator{Value: v}
-		dnsQTypeStrings[uint32(v)] = k
-	}
-}
-
-func initL3ProtocolConstants() {
-	for k, v := range L3ProtocolConstants {
-		SECLConstants[k] = &eval.IntEvaluator{Value: int(v)}
-		l3ProtocolStrings[v] = k
-	}
-}
-
-func initL4ProtocolConstants() {
-	for k, v := range L4ProtocolConstants {
-		SECLConstants[k] = &eval.IntEvaluator{Value: int(v)}
-		l4ProtocolStrings[v] = k
-	}
-}
-
-=======
->>>>>>> 664e66ef
 func initConstants() {
 	initErrorConstants()
 	initOpenConstants()
@@ -860,13 +721,6 @@
 	initMMapFlagsConstants()
 	initSignalConstants()
 	initPipeBufFlagConstants()
-<<<<<<< HEAD
-	initDNSQClassConstants()
-	initDNSQTypeConstants()
-	initL3ProtocolConstants()
-	initL4ProtocolConstants()
-=======
->>>>>>> 664e66ef
 }
 
 func bitmaskToStringArray(bitmask int, intToStrMap map[int]string) []string {
@@ -1712,281 +1566,4 @@
 	PipeBufFlagWhole PipeBufFlag = 0x20 /* read() must return entire buffer or error */
 	// PipeBufFlagLoss pipe buffer flag
 	PipeBufFlagLoss PipeBufFlag = 0x40 /* Message loss happened after this buffer */
-<<<<<<< HEAD
-)
-
-// QClass is used to declare the qclass field of a DNS request
-type QClass uint32
-
-func (qc QClass) String() string {
-	if val, ok := dnsQClassStrings[uint32(qc)]; ok {
-		return val
-	}
-	return fmt.Sprintf("qclass(%d)", qc)
-}
-
-// QType is used to declare the qtype field of a DNS request
-type QType uint32
-
-func (qt QType) String() string {
-	if val, ok := dnsQTypeStrings[uint32(qt)]; ok {
-		return val
-	}
-	return fmt.Sprintf("qtype(%d)", qt)
-}
-
-// L3Protocol Network protocols
-type L3Protocol uint16
-
-func (proto L3Protocol) String() string {
-	return l3ProtocolStrings[proto]
-}
-
-const (
-	// EthPLOOP Ethernet Loopback packet
-	EthPLOOP L3Protocol = 0x0060
-	// EthPPUP Xerox PUP packet
-	EthPPUP L3Protocol = 0x0200
-	// EthPPUPAT Xerox PUP Addr Trans packet
-	EthPPUPAT L3Protocol = 0x0201
-	// EthPTSN TSN (IEEE 1722) packet
-	EthPTSN L3Protocol = 0x22F0
-	// EthPIP Internet Protocol packet
-	EthPIP L3Protocol = 0x0800
-	// EthPX25 CCITT X.25
-	EthPX25 L3Protocol = 0x0805
-	// EthPARP Address Resolution packet
-	EthPARP L3Protocol = 0x0806
-	// EthPBPQ G8BPQ AX.25 Ethernet Packet    [ NOT AN OFFICIALLY REGISTERED ID ]
-	EthPBPQ L3Protocol = 0x08FF
-	// EthPIEEEPUP Xerox IEEE802.3 PUP packet
-	EthPIEEEPUP L3Protocol = 0x0a00
-	// EthPIEEEPUPAT Xerox IEEE802.3 PUP Addr Trans packet
-	EthPIEEEPUPAT L3Protocol = 0x0a01
-	// EthPBATMAN B.A.T.M.A.N.-Advanced packet [ NOT AN OFFICIALLY REGISTERED ID ]
-	EthPBATMAN L3Protocol = 0x4305
-	// EthPDEC DEC Assigned proto
-	EthPDEC L3Protocol = 0x6000
-	// EthPDNADL DEC DNA Dump/Load
-	EthPDNADL L3Protocol = 0x6001
-	// EthPDNARC DEC DNA Remote Console
-	EthPDNARC L3Protocol = 0x6002
-	// EthPDNART DEC DNA Routing
-	EthPDNART L3Protocol = 0x6003
-	// EthPLAT DEC LAT
-	EthPLAT L3Protocol = 0x6004
-	// EthPDIAG DEC Diagnostics
-	EthPDIAG L3Protocol = 0x6005
-	// EthPCUST DEC Customer use
-	EthPCUST L3Protocol = 0x6006
-	// EthPSCA DEC Systems Comms Arch
-	EthPSCA L3Protocol = 0x6007
-	// EthPTEB Trans Ether Bridging
-	EthPTEB L3Protocol = 0x6558
-	// EthPRARP Reverse Addr Res packet
-	EthPRARP L3Protocol = 0x8035
-	// EthPATALK Appletalk DDP
-	EthPATALK L3Protocol = 0x809B
-	// EthPAARP Appletalk AARP
-	EthPAARP L3Protocol = 0x80F3
-	// EthP8021Q 802.1Q VLAN Extended Header
-	EthP8021Q L3Protocol = 0x8100
-	// EthPERSPAN ERSPAN type II
-	EthPERSPAN L3Protocol = 0x88BE
-	// EthPIPX IPX over DIX
-	EthPIPX L3Protocol = 0x8137
-	// EthPIPV6 IPv6 over bluebook
-	EthPIPV6 L3Protocol = 0x86DD
-	// EthPPAUSE IEEE Pause frames. See 802.3 31B
-	EthPPAUSE L3Protocol = 0x8808
-	// EthPSLOW Slow Protocol. See 802.3ad 43B
-	EthPSLOW L3Protocol = 0x8809
-	// EthPWCCP Web-cache coordination protocol defined in draft-wilson-wrec-wccp-v2-00.txt
-	EthPWCCP L3Protocol = 0x883E
-	// EthPMPLSUC MPLS Unicast traffic
-	EthPMPLSUC L3Protocol = 0x8847
-	// EthPMPLSMC MPLS Multicast traffic
-	EthPMPLSMC L3Protocol = 0x8848
-	// EthPATMMPOA MultiProtocol Over ATM
-	EthPATMMPOA L3Protocol = 0x884c
-	// EthPPPPDISC PPPoE discovery messages
-	EthPPPPDISC L3Protocol = 0x8863
-	// EthPPPPSES PPPoE session messages
-	EthPPPPSES L3Protocol = 0x8864
-	// EthPLinkCTL HPNA, wlan link local tunnel
-	EthPLinkCTL L3Protocol = 0x886c
-	// EthPATMFATE Frame-based ATM Transport over Ethernet
-	EthPATMFATE L3Protocol = 0x8884
-	// EthPPAE Port Access Entity (IEEE 802.1X)
-	EthPPAE L3Protocol = 0x888E
-	// EthPAOE ATA over Ethernet
-	EthPAOE L3Protocol = 0x88A2
-	// EthP8021AD 802.1ad Service VLAN
-	EthP8021AD L3Protocol = 0x88A8
-	// EthP802EX1 802.1 Local Experimental 1.
-	EthP802EX1 L3Protocol = 0x88B5
-	// EthPTIPC TIPC
-	EthPTIPC L3Protocol = 0x88CA
-	// EthPMACSEC 802.1ae MACsec
-	EthPMACSEC L3Protocol = 0x88E5
-	// EthP8021AH 802.1ah Backbone Service Tag
-	EthP8021AH L3Protocol = 0x88E7
-	// EthPMVRP 802.1Q MVRP
-	EthPMVRP L3Protocol = 0x88F5
-	// EthP1588 IEEE 1588 Timesync
-	EthP1588 L3Protocol = 0x88F7
-	// EthPNCSI NCSI protocol
-	EthPNCSI L3Protocol = 0x88F8
-	// EthPPRP IEC 62439-3 PRP/HSRv0
-	EthPPRP L3Protocol = 0x88FB
-	// EthPFCOE Fibre Channel over Ethernet
-	EthPFCOE L3Protocol = 0x8906
-	// EthPIBOE Infiniband over Ethernet
-	EthPIBOE L3Protocol = 0x8915
-	// EthPTDLS TDLS
-	EthPTDLS L3Protocol = 0x890D
-	// EthPFIP FCoE Initialization Protocol
-	EthPFIP L3Protocol = 0x8914
-	// EthP80221 IEEE 802.21 Media Independent Handover Protocol
-	EthP80221 L3Protocol = 0x8917
-	// EthPHSR IEC 62439-3 HSRv1
-	EthPHSR L3Protocol = 0x892F
-	// EthPNSH Network Service Header
-	EthPNSH L3Protocol = 0x894F
-	// EthPLOOPBACK Ethernet loopback packet, per IEEE 802.3
-	EthPLOOPBACK L3Protocol = 0x9000
-	// EthPQINQ1 deprecated QinQ VLAN [ NOT AN OFFICIALLY REGISTERED ID ]
-	EthPQINQ1 L3Protocol = 0x9100
-	// EthPQINQ2 deprecated QinQ VLAN [ NOT AN OFFICIALLY REGISTERED ID ]
-	EthPQINQ2 L3Protocol = 0x9200
-	// EthPQINQ3 deprecated QinQ VLAN [ NOT AN OFFICIALLY REGISTERED ID ]
-	EthPQINQ3 L3Protocol = 0x9300
-	// EthPEDSA Ethertype DSA [ NOT AN OFFICIALLY REGISTERED ID ]
-	EthPEDSA L3Protocol = 0xDADA
-	// EthPIFE ForCES inter-FE LFB type
-	EthPIFE L3Protocol = 0xED3E
-	// EthPAFIUCV IBM afiucv [ NOT AN OFFICIALLY REGISTERED ID ]
-	EthPAFIUCV L3Protocol = 0xFBFB
-	// EthP8023MIN If the value in the ethernet type is less than this value then the frame is Ethernet II. Else it is 802.3
-	EthP8023MIN L3Protocol = 0x0600
-	// EthPIPV6HopByHop IPv6 Hop by hop option
-	EthPIPV6HopByHop L3Protocol = 0x000
-	// EthP8023 Dummy type for 802.3 frames
-	EthP8023 L3Protocol = 0x0001
-	// EthPAX25 Dummy protocol id for AX.25
-	EthPAX25 L3Protocol = 0x0002
-	// EthPALL Every packet (be careful!!!)
-	EthPALL L3Protocol = 0x0003
-	// EthP8022 802.2 frames
-	EthP8022 L3Protocol = 0x0004
-	// EthPSNAP Internal only
-	EthPSNAP L3Protocol = 0x0005
-	// EthPDDCMP DEC DDCMP: Internal only
-	EthPDDCMP L3Protocol = 0x0006
-	// EthPWANPPP Dummy type for WAN PPP frames*/
-	EthPWANPPP L3Protocol = 0x0007
-	// EthPPPPMP Dummy type for PPP MP frames
-	EthPPPPMP L3Protocol = 0x0008
-	// EthPLOCALTALK Localtalk pseudo type
-	EthPLOCALTALK L3Protocol = 0x0009
-	// EthPCAN CAN: Controller Area Network
-	EthPCAN L3Protocol = 0x000C
-	// EthPCANFD CANFD: CAN flexible data rate*/
-	EthPCANFD L3Protocol = 0x000D
-	// EthPPPPTALK Dummy type for Atalk over PPP*/
-	EthPPPPTALK L3Protocol = 0x0010
-	// EthPTR8022 802.2 frames
-	EthPTR8022 L3Protocol = 0x0011
-	// EthPMOBITEX Mobitex (kaz@cafe.net)
-	EthPMOBITEX L3Protocol = 0x0015
-	// EthPCONTROL Card specific control frames
-	EthPCONTROL L3Protocol = 0x0016
-	// EthPIRDA Linux-IrDA
-	EthPIRDA L3Protocol = 0x0017
-	// EthPECONET Acorn Econet
-	EthPECONET L3Protocol = 0x0018
-	// EthPHDLC HDLC frames
-	EthPHDLC L3Protocol = 0x0019
-	// EthPARCNET 1A for ArcNet :-)
-	EthPARCNET L3Protocol = 0x001A
-	// EthPDSA Distributed Switch Arch.
-	EthPDSA L3Protocol = 0x001B
-	// EthPTRAILER Trailer switch tagging
-	EthPTRAILER L3Protocol = 0x001C
-	// EthPPHONET Nokia Phonet frames
-	EthPPHONET L3Protocol = 0x00F5
-	// EthPIEEE802154 IEEE802.15.4 frame
-	EthPIEEE802154 L3Protocol = 0x00F6
-	// EthPCAIF ST-Ericsson CAIF protocol
-	EthPCAIF L3Protocol = 0x00F7
-	// EthPXDSA Multiplexed DSA protocol
-	EthPXDSA L3Protocol = 0x00F8
-	// EthPMAP Qualcomm multiplexing and aggregation protocol
-	EthPMAP L3Protocol = 0x00F9
-)
-
-// L4Protocol transport protocols
-type L4Protocol uint16
-
-func (proto L4Protocol) String() string {
-	return l4ProtocolStrings[proto]
-}
-
-const (
-	// IPProtoIP Dummy protocol for TCP
-	IPProtoIP L4Protocol = 0
-	// IPProtoICMP Internet Control Message Protocol (IPv4)
-	IPProtoICMP L4Protocol = 1
-	// IPProtoIGMP Internet Group Management Protocol
-	IPProtoIGMP L4Protocol = 2
-	// IPProtoIPIP IPIP tunnels (older KA9Q tunnels use 94)
-	IPProtoIPIP L4Protocol = 4
-	// IPProtoTCP Transmission Control Protocol
-	IPProtoTCP L4Protocol = 6
-	// IPProtoEGP Exterior Gateway Protocol
-	IPProtoEGP L4Protocol = 8
-	// IPProtoIGP Interior Gateway Protocol (any private interior gateway (used by Cisco for their IGRP))
-	IPProtoIGP L4Protocol = 9
-	// IPProtoPUP PUP protocol
-	IPProtoPUP L4Protocol = 12
-	// IPProtoUDP User Datagram Protocol
-	IPProtoUDP L4Protocol = 17
-	// IPProtoIDP XNS IDP protocol
-	IPProtoIDP L4Protocol = 22
-	// IPProtoTP SO Transport Protocol Class 4
-	IPProtoTP L4Protocol = 29
-	// IPProtoDCCP Datagram Congestion Control Protocol
-	IPProtoDCCP L4Protocol = 33
-	// IPProtoIPV6 IPv6-in-IPv4 tunnelling
-	IPProtoIPV6 L4Protocol = 41
-	// IPProtoRSVP RSVP Protocol
-	IPProtoRSVP L4Protocol = 46
-	// IPProtoGRE Cisco GRE tunnels (rfc 1701,1702)
-	IPProtoGRE L4Protocol = 47
-	// IPProtoESP Encapsulation Security Payload protocol
-	IPProtoESP L4Protocol = 50
-	// IPProtoAH Authentication Header protocol
-	IPProtoAH L4Protocol = 51
-	// IPProtoICMPV6 Internet Control Message Protocol (IPv6)
-	IPProtoICMPV6 L4Protocol = 58
-	// IPProtoMTP Multicast Transport Protocol
-	IPProtoMTP L4Protocol = 92
-	// IPProtoBEETPH IP option pseudo header for BEET
-	IPProtoBEETPH L4Protocol = 94
-	// IPProtoENCAP Encapsulation Header
-	IPProtoENCAP L4Protocol = 98
-	// IPProtoPIM Protocol Independent Multicast
-	IPProtoPIM L4Protocol = 103
-	// IPProtoCOMP Compression Header Protocol
-	IPProtoCOMP L4Protocol = 108
-	// IPProtoSCTP Stream Control Transport Protocol
-	IPProtoSCTP L4Protocol = 132
-	// IPProtoUDPLITE UDP-Lite (RFC 3828)
-	IPProtoUDPLITE L4Protocol = 136
-	// IPProtoMPLS MPLS in IP (RFC 4023)
-	IPProtoMPLS L4Protocol = 137
-	// IPProtoRAW Raw IP packets
-	IPProtoRAW L4Protocol = 255
-=======
->>>>>>> 664e66ef
 )