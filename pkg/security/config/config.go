// Unless explicitly stated otherwise all files in this repository are licensed
// under the Apache License Version 2.0.
// This product includes software developed at Datadog (https://www.datadoghq.com/).
// Copyright 2016-present Datadog, Inc.

package config

import (
	"fmt"
	"os"
	"time"

	"github.com/DataDog/datadog-agent/cmd/system-probe/config"
	coreconfig "github.com/DataDog/datadog-agent/pkg/config"
	"github.com/DataDog/datadog-agent/pkg/ebpf"
	logshttp "github.com/DataDog/datadog-agent/pkg/logs/client/http"
	logsconfig "github.com/DataDog/datadog-agent/pkg/logs/config"
	"github.com/DataDog/datadog-agent/pkg/process/util"
	"github.com/DataDog/datadog-agent/pkg/security/probe/dump"
	"github.com/DataDog/datadog-agent/pkg/security/secl/model"
	"github.com/DataDog/datadog-agent/pkg/security/seclog"
	"github.com/DataDog/datadog-agent/pkg/security/utils"
)

const (
	// Minimum value for runtime_security_config.activity_dump.max_dump_size
	MinMaxDumSize = 100
)

// Policy represents a policy file in the configuration file
type Policy struct {
	Name  string   `mapstructure:"name"`
	Files []string `mapstructure:"files"`
	Tags  []string `mapstructure:"tags"`
}

// Config holds the configuration for the runtime security agent
type Config struct {
	ebpf.Config

	// RuntimeEnabled defines if the runtime security module should be enabled
	RuntimeEnabled bool
	// PoliciesDir defines the folder in which the policy files are located
	PoliciesDir string
	// WatchPoliciesDir activate policy dir inotify
	WatchPoliciesDir bool
	// PolicyMonitorEnabled enable policy monitoring
	PolicyMonitorEnabled bool
	// EnableKernelFilters defines if in-kernel filtering should be activated or not
	EnableKernelFilters bool
	// EnableApprovers defines if in-kernel approvers should be activated or not
	EnableApprovers bool
	// EnableDiscarders defines if in-kernel discarders should be activated or not
	EnableDiscarders bool
	// FlushDiscarderWindow defines the maximum time window for discarders removal.
	// This is used during reload to avoid removing all the discarders at the same time.
	FlushDiscarderWindow int
	// SocketPath is the path to the socket that is used to communicate with the security agent
	SocketPath string
	// EventServerBurst defines the maximum burst of events that can be sent over the grpc server
	EventServerBurst int
	// EventServerRate defines the grpc server rate at which events can be sent
	EventServerRate int
	// EventServerRetention defines an event retention period so that some fields can be resolved
	EventServerRetention int
	// PIDCacheSize is the size of the user space PID caches
	PIDCacheSize int
	// LoadControllerEventsCountThreshold defines the amount of events past which we will trigger the in-kernel circuit breaker
	LoadControllerEventsCountThreshold int64
	// LoadControllerDiscarderTimeout defines the amount of time discarders set by the load controller should last
	LoadControllerDiscarderTimeout time.Duration
	// LoadControllerControlPeriod defines the period at which the load controller will empty the user space counter used
	// to evaluate the amount of events brought back to user space
	LoadControllerControlPeriod time.Duration
	// StatsPollingInterval determines how often metrics should be polled
	StatsPollingInterval time.Duration
	// StatsTagsCardinality determines the cardinality level of the tags added to the exported metrics
	StatsTagsCardinality string
	// StatsdAddr defines the statsd address
	StatsdAddr string
	// AgentMonitoringEvents determines if the monitoring events of the agent should be sent to Datadog
	AgentMonitoringEvents bool
	// FIMEnabled determines whether fim rules will be loaded
	FIMEnabled bool
	// CustomSensitiveWords defines words to add to the scrubber
	CustomSensitiveWords []string
	// ERPCDentryResolutionEnabled determines if the ERPC dentry resolution is enabled
	ERPCDentryResolutionEnabled bool
	// MapDentryResolutionEnabled determines if the map resolution is enabled
	MapDentryResolutionEnabled bool
	// DentryCacheSize is the size of the user space dentry cache
	DentryCacheSize int
	// RemoteTaggerEnabled defines whether the remote tagger is enabled
	RemoteTaggerEnabled bool
	// HostServiceName string
	HostServiceName string
	// LogPatterns pattern to be used by the logger for trace level
	LogPatterns []string
	// LogTags tags to be used by the logger for trace level
	LogTags []string
	// SelfTestEnabled defines if the self tests should be executed at startup or not
	SelfTestEnabled bool
	// SelfTestSendReport defines if a self test event will be emitted
	SelfTestSendReport bool
	// EnvsWithValue lists environnement variables that will be fully exported
	EnvsWithValue []string

	// ActivityDumpEnabled defines if the activity dump manager should be enabled
	ActivityDumpEnabled bool
	// ActivityDumpCleanupPeriod defines the period at which the activity dump manager should perform its cleanup
	// operation.
	ActivityDumpCleanupPeriod time.Duration
	// ActivityDumpTagsResolutionPeriod defines the period at which the activity dump manager should try to resolve
	// missing container tags.
	ActivityDumpTagsResolutionPeriod time.Duration
	// ActivityDumpLoadControlPeriod defines the period at which the activity dump manager should trigger the load controller
	ActivityDumpLoadControlPeriod time.Duration
	// ActivityDumpPathMergeEnabled defines if path merge should be enabled
	ActivityDumpPathMergeEnabled bool
	// ActivityDumpTracedCgroupsCount defines the maximum count of cgroups that should be monitored concurrently. Leave this parameter to 0 to prevent the generation
	// of activity dumps based on cgroups.
	ActivityDumpTracedCgroupsCount int
	// ActivityDumpTracedEventTypes defines the list of events that should be captured in an activity dump. Leave this
	// parameter empty to monitor all event types. If not already present, the `exec` event will automatically be added
	// to this list.
	ActivityDumpTracedEventTypes []model.EventType
	// ActivityDumpCgroupDumpTimeout defines the cgroup activity dumps timeout.
	ActivityDumpCgroupDumpTimeout time.Duration
	// ActivityDumpRateLimiter defines the kernel rate of max events per sec for activity dumps.
	ActivityDumpRateLimiter int
	// ActivityDumpCgroupWaitListTimeout defines the time to wait before a cgroup can be dumped again.
	ActivityDumpCgroupWaitListTimeout time.Duration
	// ActivityDumpCgroupDifferentiateArgs defines if system-probe should differentiate process nodes using process
	// arguments for dumps.
	ActivityDumpCgroupDifferentiateArgs bool
	// ActivityDumpLocalStorageDirectory defines the output directory for the activity dumps and graphs. Leave
	// this field empty to prevent writing any output to disk.
	ActivityDumpLocalStorageDirectory string
	// ActivityDumpLocalStorageFormats defines the formats that should be used to persist the activity dumps locally.
	ActivityDumpLocalStorageFormats []dump.StorageFormat
	// ActivityDumpLocalStorageCompression defines if the local storage should compress the persisted data.
	ActivityDumpLocalStorageCompression bool
	// ActivityDumpLocalStorageMaxDumpsCount defines the maximum count of activity dumps that should be kept locally.
	// When the limit is reached, the oldest dumps will be deleted first.
	ActivityDumpLocalStorageMaxDumpsCount int
	// ActivityDumpRemoteStorageFormats defines the formats that should be used to persist the activity dumps remotely.
	ActivityDumpRemoteStorageFormats []dump.StorageFormat
	// ActivityDumpRemoteStorageCompression defines if the remote storage should compress the persisted data.
	ActivityDumpRemoteStorageCompression bool
	// ActivityDumpSyscallMonitorPeriod defines the minimum amount of time to wait between 2 syscalls event for the same
	// process.
	ActivityDumpSyscallMonitorPeriod time.Duration
	// # Dynamic configuration fields:
	// ActivityDumpMaxDumpSize defines the maximum size of a dump
	ActivityDumpMaxDumpSize func() int

	// RuntimeMonitor defines if the Go runtime and system monitor should be enabled
	RuntimeMonitor bool
	// NetworkEnabled defines if the network probes should be activated
	NetworkEnabled bool
	// NetworkLazyInterfacePrefixes is the list of interfaces prefix that aren't explicitly deleted by the container
	// runtime, and that are lazily deleted by the kernel when a network namespace is cleaned up. This list helps the
	// agent detect when a network namespace should be purged from all caches.
	NetworkLazyInterfacePrefixes []string
	// NetworkClassifierPriority defines the priority at which CWS should insert its TC classifiers.
	NetworkClassifierPriority uint16
	// NetworkClassifierHandle defines the handle at which CWS should insert its TC classifiers.
	NetworkClassifierHandle uint16
	// RuntimeCompilationEnabled defines if the runtime-compilation is enabled
	RuntimeCompilationEnabled bool
	// EnableRuntimeCompiledConstants defines if the runtime compilation based constant fetcher is enabled
	RuntimeCompiledConstantsEnabled bool
	// RuntimeCompiledConstantsIsSet is set if the runtime compiled constants option is user-set
	RuntimeCompiledConstantsIsSet bool
<<<<<<< HEAD
	// NetworkProcessEventMonitoringEnabled is set to true if `runtime_security_config.event_monitoring.network_process.enabled`
	// is set to true
	NetworkProcessEventMonitoringEnabled bool
	// ProcessEventMonitoringEnabled is set to true if `runtime_security_config.event_monitoring.process.enabled`
	// is set to true
	ProcessEventMonitoringEnabled bool
=======
	// EventMonitoring enables event monitoring. Send events to external consumer.
	EventMonitoring bool
>>>>>>> 879bf00e
	// RemoteConfigurationEnabled defines whether to use remote monitoring
	RemoteConfigurationEnabled bool
	// EventStreamUseRingBuffer specifies whether to use eBPF ring buffers when available
	EventStreamUseRingBuffer bool
	// EventStreamBufferSize specifies the buffer size of the eBPF map used for events
	EventStreamBufferSize int
}

// IsEnabled returns true if any feature is enabled. Has to be applied in config package too
func (c *Config) IsEnabled() bool {
	return c.RuntimeEnabled || c.FIMEnabled
}

func setEnv() {
	if coreconfig.IsContainerized() && util.PathExists("/host") {
		if v := os.Getenv("HOST_PROC"); v == "" {
			os.Setenv("HOST_PROC", "/host/proc")
		}
		if v := os.Getenv("HOST_SYS"); v == "" {
			os.Setenv("HOST_SYS", "/host/sys")
		}
	}
}

// NewConfig returns a new Config object
func NewConfig(cfg *config.Config) (*Config, error) {
	c := &Config{
		Config:                             *ebpf.NewConfig(),
		RuntimeEnabled:                     coreconfig.Datadog.GetBool("runtime_security_config.enabled"),
		FIMEnabled:                         coreconfig.Datadog.GetBool("runtime_security_config.fim_enabled"),
		EnableKernelFilters:                coreconfig.Datadog.GetBool("runtime_security_config.enable_kernel_filters"),
		EnableApprovers:                    coreconfig.Datadog.GetBool("runtime_security_config.enable_approvers"),
		EnableDiscarders:                   coreconfig.Datadog.GetBool("runtime_security_config.enable_discarders"),
		FlushDiscarderWindow:               coreconfig.Datadog.GetInt("runtime_security_config.flush_discarder_window"),
		SocketPath:                         coreconfig.Datadog.GetString("runtime_security_config.socket"),
		EventServerBurst:                   coreconfig.Datadog.GetInt("runtime_security_config.event_server.burst"),
		EventServerRate:                    coreconfig.Datadog.GetInt("runtime_security_config.event_server.rate"),
		EventServerRetention:               coreconfig.Datadog.GetInt("runtime_security_config.event_server.retention"),
		PIDCacheSize:                       coreconfig.Datadog.GetInt("runtime_security_config.pid_cache_size"),
		LoadControllerEventsCountThreshold: int64(coreconfig.Datadog.GetInt("runtime_security_config.load_controller.events_count_threshold")),
		LoadControllerDiscarderTimeout:     time.Duration(coreconfig.Datadog.GetInt("runtime_security_config.load_controller.discarder_timeout")) * time.Second,
		LoadControllerControlPeriod:        time.Duration(coreconfig.Datadog.GetInt("runtime_security_config.load_controller.control_period")) * time.Second,
		StatsPollingInterval:               time.Duration(coreconfig.Datadog.GetInt("runtime_security_config.events_stats.polling_interval")) * time.Second,
		StatsTagsCardinality:               coreconfig.Datadog.GetString("runtime_security_config.events_stats.tags_cardinality"),
		StatsdAddr:                         fmt.Sprintf("%s:%d", cfg.StatsdHost, cfg.StatsdPort),
		AgentMonitoringEvents:              coreconfig.Datadog.GetBool("runtime_security_config.agent_monitoring_events"),
		CustomSensitiveWords:               coreconfig.Datadog.GetStringSlice("runtime_security_config.custom_sensitive_words"),
		ERPCDentryResolutionEnabled:        coreconfig.Datadog.GetBool("runtime_security_config.erpc_dentry_resolution_enabled"),
		MapDentryResolutionEnabled:         coreconfig.Datadog.GetBool("runtime_security_config.map_dentry_resolution_enabled"),
		DentryCacheSize:                    coreconfig.Datadog.GetInt("runtime_security_config.dentry_cache_size"),
		RemoteTaggerEnabled:                coreconfig.Datadog.GetBool("runtime_security_config.remote_tagger"),
		LogPatterns:                        coreconfig.Datadog.GetStringSlice("runtime_security_config.log_patterns"),
		LogTags:                            coreconfig.Datadog.GetStringSlice("runtime_security_config.log_tags"),
		SelfTestEnabled:                    coreconfig.Datadog.GetBool("runtime_security_config.self_test.enabled"),
		SelfTestSendReport:                 coreconfig.Datadog.GetBool("runtime_security_config.self_test.send_report"),
		RuntimeMonitor:                     coreconfig.Datadog.GetBool("runtime_security_config.runtime_monitor.enabled"),
		NetworkEnabled:                     coreconfig.Datadog.GetBool("runtime_security_config.network.enabled"),
		NetworkLazyInterfacePrefixes:       coreconfig.Datadog.GetStringSlice("runtime_security_config.network.lazy_interface_prefixes"),
		NetworkClassifierPriority:          uint16(coreconfig.Datadog.GetInt("runtime_security_config.network.classifier_priority")),
		NetworkClassifierHandle:            uint16(coreconfig.Datadog.GetInt("runtime_security_config.network.classifier_handle")),
		RemoteConfigurationEnabled:         coreconfig.Datadog.GetBool("runtime_security_config.remote_configuration.enabled"),
		EventStreamUseRingBuffer:           coreconfig.Datadog.GetBool("runtime_security_config.event_stream.use_ring_buffer"),
		EventStreamBufferSize:              coreconfig.Datadog.GetInt("runtime_security_config.event_stream.buffer_size"),
		EnvsWithValue:                      coreconfig.Datadog.GetStringSlice("runtime_security_config.envs_with_value"),

		// policy & ruleset
		PoliciesDir:          coreconfig.Datadog.GetString("runtime_security_config.policies.dir"),
		WatchPoliciesDir:     coreconfig.Datadog.GetBool("runtime_security_config.policies.watch_dir"),
		PolicyMonitorEnabled: coreconfig.Datadog.GetBool("runtime_security_config.policies.monitor.enabled"),

		// runtime compilation
		RuntimeCompilationEnabled:       coreconfig.Datadog.GetBool("runtime_security_config.runtime_compilation.enabled"),
		RuntimeCompiledConstantsEnabled: coreconfig.Datadog.GetBool("runtime_security_config.runtime_compilation.compiled_constants_enabled"),
		RuntimeCompiledConstantsIsSet:   coreconfig.Datadog.IsSet("runtime_security_config.runtime_compilation.compiled_constants_enabled"),

		NetworkProcessEventMonitoringEnabled: coreconfig.Datadog.GetBool("event_monitoring_config.network_process.enabled"),
		ProcessEventMonitoringEnabled:        coreconfig.Datadog.GetBool("event_monitoring_config.process.enabled"),

		// activity dump
		ActivityDumpEnabled:                   coreconfig.Datadog.GetBool("runtime_security_config.activity_dump.enabled"),
		ActivityDumpCleanupPeriod:             time.Duration(coreconfig.Datadog.GetInt("runtime_security_config.activity_dump.cleanup_period")) * time.Second,
		ActivityDumpTagsResolutionPeriod:      time.Duration(coreconfig.Datadog.GetInt("runtime_security_config.activity_dump.tags_resolution_period")) * time.Second,
		ActivityDumpLoadControlPeriod:         time.Duration(coreconfig.Datadog.GetInt("runtime_security_config.activity_dump.load_controller_period")) * time.Minute,
		ActivityDumpPathMergeEnabled:          coreconfig.Datadog.GetBool("runtime_security_config.activity_dump.path_merge.enabled"),
		ActivityDumpTracedCgroupsCount:        coreconfig.Datadog.GetInt("runtime_security_config.activity_dump.traced_cgroups_count"),
		ActivityDumpTracedEventTypes:          model.ParseEventTypeStringSlice(coreconfig.Datadog.GetStringSlice("runtime_security_config.activity_dump.traced_event_types")),
		ActivityDumpCgroupDumpTimeout:         time.Duration(coreconfig.Datadog.GetInt("runtime_security_config.activity_dump.cgroup_dump_timeout")) * time.Minute,
		ActivityDumpRateLimiter:               coreconfig.Datadog.GetInt("runtime_security_config.activity_dump.rate_limiter"),
		ActivityDumpCgroupWaitListTimeout:     time.Duration(coreconfig.Datadog.GetInt("runtime_security_config.activity_dump.cgroup_wait_list_timeout")) * time.Minute,
		ActivityDumpCgroupDifferentiateArgs:   coreconfig.Datadog.GetBool("runtime_security_config.activity_dump.cgroup_differentiate_args"),
		ActivityDumpLocalStorageDirectory:     coreconfig.Datadog.GetString("runtime_security_config.activity_dump.local_storage.output_directory"),
		ActivityDumpLocalStorageMaxDumpsCount: coreconfig.Datadog.GetInt("runtime_security_config.activity_dump.local_storage.max_dumps_count"),
		ActivityDumpLocalStorageCompression:   coreconfig.Datadog.GetBool("runtime_security_config.activity_dump.local_storage.compression"),
		ActivityDumpRemoteStorageCompression:  coreconfig.Datadog.GetBool("runtime_security_config.activity_dump.remote_storage.compression"),
		ActivityDumpSyscallMonitorPeriod:      time.Duration(coreconfig.Datadog.GetInt("runtime_security_config.activity_dump.syscall_monitor.period")) * time.Second,
		// activity dump dynamic fields
		ActivityDumpMaxDumpSize: func() int {
			mds := coreconfig.Datadog.GetInt("runtime_security_config.activity_dump.max_dump_size")
			if mds < MinMaxDumSize {
				mds = MinMaxDumSize
			}
			return mds * (1 << 10)
		},
	}

	if err := c.sanitize(); err != nil {
		return nil, fmt.Errorf("invalid CWS configuration: %w", err)
	}

	setEnv()
	return c, nil
}

// sanitize ensures that the configuration is properly setup
func (c *Config) sanitize() error {
	// if runtime is enabled then we force fim
	if c.RuntimeEnabled {
		c.FIMEnabled = true
	}

	if !c.IsEnabled() {
		return nil
	}

	if !coreconfig.Datadog.IsSet("runtime_security_config.enable_approvers") && c.EnableKernelFilters {
		c.EnableApprovers = true
	}

	if !coreconfig.Datadog.IsSet("runtime_security_config.enable_discarders") && c.EnableKernelFilters {
		c.EnableDiscarders = true
	}

	if !c.EnableApprovers && !c.EnableDiscarders {
		c.EnableKernelFilters = false
	}

	if !c.ERPCDentryResolutionEnabled && !c.MapDentryResolutionEnabled {
		c.MapDentryResolutionEnabled = true
	}

	// not enable at the system-probe level, disable for cws as well
	if !c.Config.EnableRuntimeCompiler {
		c.RuntimeCompilationEnabled = false
	}

	if !c.RuntimeCompilationEnabled {
		c.RuntimeCompiledConstantsEnabled = false
	}

	c.NetworkProcessEventMonitoringEnabled = c.NetworkProcessEventMonitoringEnabled && cfg.ModuleIsEnabled(config.NetworkTracerModule)

	serviceName := utils.GetTagValue("service", coreconfig.GetConfiguredTags(true))
	if len(serviceName) > 0 {
		c.HostServiceName = fmt.Sprintf("service:%s", serviceName)
	}

	if c.EventStreamBufferSize%os.Getpagesize() != 0 || c.EventStreamBufferSize&(c.EventStreamBufferSize-1) != 0 {
		return fmt.Errorf("runtime_security_config.event_stream.buffer_size must be a power of 2 and a multiple of %d", os.Getpagesize())
	}

	c.sanitizeRuntimeSecurityConfigNetwork()
	return c.sanitizeRuntimeSecurityConfigActivityDump()
}

// sanitizeNetworkConfiguration ensures that runtime_security_config.network is properly configured
func (c *Config) sanitizeRuntimeSecurityConfigNetwork() {
	lazyInterfaces := make(map[string]bool)
	for _, name := range c.NetworkLazyInterfacePrefixes {
		lazyInterfaces[name] = true
	}
	// make sure to append both `lo` and `dummy` in the list of `runtime_security_config.network.lazy_interface_prefixes`
	lazyDefaults := []string{"lo", "dummy"}
	for _, name := range lazyDefaults {
		if !lazyInterfaces[name] {
			c.NetworkLazyInterfacePrefixes = append(c.NetworkLazyInterfacePrefixes, name)
		}
	}
}

// sanitizeNetworkConfiguration ensures that runtime_security_config.activity_dump is properly configured
func (c *Config) sanitizeRuntimeSecurityConfigActivityDump() error {
	var execFound bool
	for _, evtType := range c.ActivityDumpTracedEventTypes {
		if evtType == model.ExecEventType {
			execFound = true
			break
		}
	}
	if !execFound {
		c.ActivityDumpTracedEventTypes = append(c.ActivityDumpTracedEventTypes, model.ExecEventType)
	}

	if formats := coreconfig.Datadog.GetStringSlice("runtime_security_config.activity_dump.local_storage.formats"); len(formats) > 0 {
		var err error
		c.ActivityDumpLocalStorageFormats, err = dump.ParseStorageFormats(formats)
		if err != nil {
			return fmt.Errorf("invalid value for runtime_security_config.activity_dump.local_storage.formats: %w", err)
		}
	}
	if formats := coreconfig.Datadog.GetStringSlice("runtime_security_config.activity_dump.remote_storage.formats"); len(formats) > 0 {
		var err error
		c.ActivityDumpRemoteStorageFormats, err = dump.ParseStorageFormats(formats)
		if err != nil {
			return fmt.Errorf("invalid value for runtime_security_config.activity_dump.remote_storage.formats: %w", err)
		}
	}

	if c.ActivityDumpTracedCgroupsCount > model.MaxTracedCgroupsCount {
		c.ActivityDumpTracedCgroupsCount = model.MaxTracedCgroupsCount
	}
	return nil
}

// ActivityDumpRemoteStorageEndpoints returns the list of activity dump remote storage endpoints parsed from the agent config
func ActivityDumpRemoteStorageEndpoints(endpointPrefix string, intakeTrackType logsconfig.IntakeTrackType, intakeProtocol logsconfig.IntakeProtocol, intakeOrigin logsconfig.IntakeOrigin) (*logsconfig.Endpoints, error) {
	logsConfig := logsconfig.NewLogsConfigKeys("runtime_security_config.activity_dump.remote_storage.endpoints.", coreconfig.Datadog)
	endpoints, err := logsconfig.BuildHTTPEndpointsWithConfig(logsConfig, endpointPrefix, intakeTrackType, intakeProtocol, intakeOrigin)
	if err != nil {
		endpoints, err = logsconfig.BuildHTTPEndpoints(intakeTrackType, intakeProtocol, intakeOrigin)
		if err == nil {
			httpConnectivity := logshttp.CheckConnectivity(endpoints.Main)
			endpoints, err = logsconfig.BuildEndpoints(httpConnectivity, intakeTrackType, intakeProtocol, intakeOrigin)
		}
	}

	if err != nil {
		return nil, fmt.Errorf("invalid endpoints: %w", err)
	}

	for _, status := range endpoints.GetStatus() {
		seclog.Infof("activity dump remote storage endpoint: %v\n", status)
	}
	return endpoints, nil
}<|MERGE_RESOLUTION|>--- conflicted
+++ resolved
@@ -172,17 +172,14 @@
 	RuntimeCompiledConstantsEnabled bool
 	// RuntimeCompiledConstantsIsSet is set if the runtime compiled constants option is user-set
 	RuntimeCompiledConstantsIsSet bool
-<<<<<<< HEAD
 	// NetworkProcessEventMonitoringEnabled is set to true if `runtime_security_config.event_monitoring.network_process.enabled`
 	// is set to true
 	NetworkProcessEventMonitoringEnabled bool
 	// ProcessEventMonitoringEnabled is set to true if `runtime_security_config.event_monitoring.process.enabled`
 	// is set to true
 	ProcessEventMonitoringEnabled bool
-=======
 	// EventMonitoring enables event monitoring. Send events to external consumer.
 	EventMonitoring bool
->>>>>>> 879bf00e
 	// RemoteConfigurationEnabled defines whether to use remote monitoring
 	RemoteConfigurationEnabled bool
 	// EventStreamUseRingBuffer specifies whether to use eBPF ring buffers when available
