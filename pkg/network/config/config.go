--- conflicted
+++ resolved
@@ -181,19 +181,17 @@
 	// for things like creating netlink sockets for conntrack updates, etc.
 	EnableRootNetNs bool
 
-<<<<<<< HEAD
 	// HTTP Debug Options (not exposed via the standard datadog configuration)
 	HTTPFilterSport int
 	HTTPFilterDport int
 	HTTPFilterSaddr string
 	HTTPFilterDaddr string
-=======
+
 	// HTTPMapCleanerInterval is the interval to run the cleaner function.
 	HTTPMapCleanerInterval time.Duration
 
 	// HTTPIdleConnectionTTL is the time an idle connection counted as "inactive" and should be deleted.
 	HTTPIdleConnectionTTL time.Duration
->>>>>>> 6ca37f75
 }
 
 func join(pieces ...string) string {
