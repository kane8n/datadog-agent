--- conflicted
+++ resolved
@@ -867,7 +867,6 @@
 	}, nil
 }
 
-<<<<<<< HEAD
 // DebugDumpProcessCache dumps the process cache
 func (t *Tracer) DebugDumpProcessCache(ctx context.Context) (interface{}, error) {
 	if t.processCache != nil {
@@ -877,10 +876,7 @@
 	return nil, nil
 }
 
-func newHTTPMonitor(supported bool, c *config.Config, tracer connection.Tracer, offsets []manager.ConstantEditor) *http.Monitor {
-=======
 func newHTTPMonitor(c *config.Config, tracer connection.Tracer, offsets []manager.ConstantEditor) *http.Monitor {
->>>>>>> 8f7c5f7c
 	if !c.EnableHTTPMonitoring {
 		return nil
 	}
