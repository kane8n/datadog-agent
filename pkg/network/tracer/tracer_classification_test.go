--- conflicted
+++ resolved
@@ -30,11 +30,7 @@
 	"go.mongodb.org/mongo-driver/mongo"
 
 	"github.com/DataDog/datadog-agent/pkg/network"
-<<<<<<< HEAD
-	"github.com/DataDog/datadog-agent/pkg/network/config"
 	"github.com/DataDog/datadog-agent/pkg/network/protocols"
-=======
->>>>>>> 336cf153
 	"github.com/DataDog/datadog-agent/pkg/network/protocols/amqp"
 	"github.com/DataDog/datadog-agent/pkg/network/protocols/kafka"
 	protocolsmongo "github.com/DataDog/datadog-agent/pkg/network/protocols/mongo"
@@ -1630,56 +1626,6 @@
 	}
 }
 
-<<<<<<< HEAD
-func testProtocolClassificationInner(t *testing.T, params protocolClassificationAttributes, cfg *config.Config) {
-	if params.skipCallback != nil {
-		params.skipCallback(t, params.context)
-	}
-
-	if params.teardown != nil {
-		t.Cleanup(func() {
-			params.teardown(t, params.context)
-		})
-	}
-	if params.preTracerSetup != nil {
-		params.preTracerSetup(t, params.context)
-	}
-	tr := setupTracer(t, cfg)
-	params.postTracerSetup(t, params.context)
-	params.validation(t, params.context, tr)
-}
-
-func waitForConnectionsWithProtocol(t *testing.T, tr *Tracer, targetAddr, serverAddr string, expectedProtocol protocols.ProtocolType) {
-	var incomingConns, outgoingConns []network.ConnectionStats
-
-	foundIncomingWithProtocol := false
-	foundOutgoingWithProtocol := false
-
-	for start := time.Now(); time.Since(start) < 5*time.Second; {
-		conns := getConnections(t, tr)
-		newOutgoingConns := searchConnections(conns, func(cs network.ConnectionStats) bool {
-			return cs.Type == network.TCP && fmt.Sprintf("%s:%d", cs.Dest, cs.DPort) == targetAddr
-		})
-		newIncomingConns := searchConnections(conns, func(cs network.ConnectionStats) bool {
-			return cs.Type == network.TCP && fmt.Sprintf("%s:%d", cs.Source, cs.SPort) == serverAddr
-		})
-
-		outgoingConns = append(outgoingConns, newOutgoingConns...)
-		incomingConns = append(incomingConns, newIncomingConns...)
-
-		for _, conn := range newOutgoingConns {
-			t.Logf("Found outgoing connection %v", conn)
-			if conn.ProtocolStack.Contains(expectedProtocol) {
-				foundOutgoingWithProtocol = true
-				break
-			}
-		}
-		for _, conn := range newIncomingConns {
-			t.Logf("Found incoming connection %v", conn)
-			if conn.ProtocolStack.Contains(expectedProtocol) {
-				foundIncomingWithProtocol = true
-				break
-=======
 func waitForConnectionsWithProtocol(t *testing.T, tr *Tracer, targetAddr, serverAddr string, expectedProtocol network.ProtocolType) {
 	var outgoing, incoming *network.ConnectionStats
 	assert.Eventually(t, func() bool {
@@ -1688,11 +1634,10 @@
 			for _, c := range searchConnections(conns, func(cs network.ConnectionStats) bool {
 				return cs.Direction == network.OUTGOING && cs.Type == network.TCP && fmt.Sprintf("%s:%d", cs.Dest, cs.DPort) == targetAddr
 			}) {
-				if c.Protocol == expectedProtocol {
+				if conn.ProtocolStack.Contains(expectedProtocol) {
 					outgoing = &c
 					break
 				}
->>>>>>> 336cf153
 			}
 		}
 
@@ -1700,7 +1645,7 @@
 			for _, c := range searchConnections(conns, func(cs network.ConnectionStats) bool {
 				return cs.Direction == network.INCOMING && cs.Type == network.TCP && fmt.Sprintf("%s:%d", cs.Source, cs.SPort) == serverAddr
 			}) {
-				if c.Protocol == expectedProtocol {
+				if c.ProtocolStack.Contains(expectedProtocol) {
 					incoming = &c
 					break
 				}
