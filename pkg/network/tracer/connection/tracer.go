// Unless explicitly stated otherwise all files in this repository are licensed
// under the Apache License Version 2.0.
// This product includes software developed at Datadog (https://www.datadoghq.com/).
// Copyright 2016-present Datadog, Inc.

//go:build linux_bpf
// +build linux_bpf

package connection

import (
	"errors"
	"fmt"
	"math"
	"sync"
	"unsafe"

	"github.com/cilium/ebpf"
	"go.uber.org/atomic"
	"golang.org/x/sys/unix"

	ddebpf "github.com/DataDog/datadog-agent/pkg/ebpf"
	"github.com/DataDog/datadog-agent/pkg/network"
	"github.com/DataDog/datadog-agent/pkg/network/config"
	netebpf "github.com/DataDog/datadog-agent/pkg/network/ebpf"
	"github.com/DataDog/datadog-agent/pkg/network/ebpf/probes"
	errtelemetry "github.com/DataDog/datadog-agent/pkg/network/telemetry"
	"github.com/DataDog/datadog-agent/pkg/network/tracer/connection/fentry"
	"github.com/DataDog/datadog-agent/pkg/network/tracer/connection/kprobe"
	"github.com/DataDog/datadog-agent/pkg/process/util"
	"github.com/DataDog/datadog-agent/pkg/util/atomicstats"
	"github.com/DataDog/datadog-agent/pkg/util/kernel"
	"github.com/DataDog/datadog-agent/pkg/util/log"
	manager "github.com/DataDog/ebpf-manager"
)

// TracerType is the type of the underlying tracer
type TracerType int

const (
	EBPFKProbe TracerType = iota
	EBPFFentry
)

// Tracer is the common interface implemented by all connection tracers.
type Tracer interface {
	// Start begins collecting network connection data.
	Start(func([]network.ConnectionStats)) error
	// Stop halts all network data collection.
	Stop()
	// GetConnections returns the list of currently active connections, using the buffer provided.
	// The optional filter function is used to prevent unwanted connections from being returned and consuming resources.
	GetConnections(buffer *network.ConnectionBuffer, filter func(*network.ConnectionStats) bool) error
	// FlushPending forces any closed connections waiting for batching to be processed immediately.
	FlushPending()
	// Remove deletes the connection from tracking state.
	// It does not prevent the connection from re-appearing later, if additional traffic occurs.
	Remove(conn *network.ConnectionStats) error
	// GetTelemetry returns relevant telemetry.
	GetTelemetry() map[string]int64
	// GetMap returns the underlying named map. This is useful if any maps are shared with other eBPF components.
	// An individual tracer implementation may choose which maps to expose via this function.
	GetMap(string) *ebpf.Map
	// DumpMaps (for debugging purpose) returns all maps content by default or selected maps from maps parameter.
	DumpMaps(maps ...string) (string, error)
	// Type returns the type of the underlying ebpf tracer that is currently loaded
	Type() TracerType
}

const (
	defaultClosedChannelSize = 500
)

type tracer struct {
	m *manager.Manager

	conns    *ebpf.Map
	tcpStats *ebpf.Map
	config   *config.Config

	// tcp_close events
	closeConsumer *tcpCloseConsumer

	pidCollisions *atomic.Int64
	removeTuple   *netebpf.ConnTuple

	telemetry telemetry

	closeTracer func()
	stopOnce    sync.Once

	ebpfTracerType TracerType
}

type telemetry struct {
	tcpConns4, tcpConns6 *atomic.Int64 `stats:""`
	udpConns4, udpConns6 *atomic.Int64 `stats:""`
}

func newTelemetry() telemetry {
	return telemetry{
		tcpConns4: atomic.NewInt64(0),
		udpConns4: atomic.NewInt64(0),
		tcpConns6: atomic.NewInt64(0),
		udpConns6: atomic.NewInt64(0),
	}
}

// NewTracer creates a new tracer
func NewTracer(c *config.Config, constants []manager.ConstantEditor, bpfTelemetry *errtelemetry.EBPFTelemetry) (Tracer, error) {
	mgrOptions := manager.Options{
		// Extend RLIMIT_MEMLOCK (8) size
		// On some systems, the default for RLIMIT_MEMLOCK may be as low as 64 bytes.
		// This will result in an EPERM (Operation not permitted) error, when trying to create an eBPF map
		// using bpf(2) with BPF_MAP_CREATE.
		//
		// We are setting the limit to infinity until we have a better handle on the true requirements.
		RLimit: &unix.Rlimit{
			Cur: math.MaxUint64,
			Max: math.MaxUint64,
		},
		MapSpecEditors: map[string]manager.MapSpecEditor{
			string(probes.ConnMap):            {Type: ebpf.Hash, MaxEntries: uint32(c.MaxTrackedConnections), EditorFlag: manager.EditMaxEntries},
			string(probes.TCPStatsMap):        {Type: ebpf.Hash, MaxEntries: uint32(c.MaxTrackedConnections), EditorFlag: manager.EditMaxEntries},
			string(probes.PortBindingsMap):    {Type: ebpf.Hash, MaxEntries: uint32(c.MaxTrackedConnections), EditorFlag: manager.EditMaxEntries},
			string(probes.UDPPortBindingsMap): {Type: ebpf.Hash, MaxEntries: uint32(c.MaxTrackedConnections), EditorFlag: manager.EditMaxEntries},
			string(probes.SockByPidFDMap):     {Type: ebpf.Hash, MaxEntries: uint32(c.MaxTrackedConnections), EditorFlag: manager.EditMaxEntries},
			string(probes.PidFDBySockMap):     {Type: ebpf.Hash, MaxEntries: uint32(c.MaxTrackedConnections), EditorFlag: manager.EditMaxEntries},
		},
		ConstantEditors: constants,
	}

	closedChannelSize := defaultClosedChannelSize
	if c.ClosedChannelSize > 0 {
		closedChannelSize = c.ClosedChannelSize
	}
	perfHandlerTCP := ddebpf.NewPerfHandler(closedChannelSize)
	currKernelVersion, err := kernel.HostVersion()
	if err != nil {
		return nil, errors.New("failed to detect kernel version")
	}
	activateBPFTelemetry := currKernelVersion >= kernel.VersionCode(4, 14, 0)
	m := &manager.Manager{
		DumpHandler: dumpMapsHandler,
		InstructionPatcher: func(m *manager.Manager) error {
			return errtelemetry.PatchEBPFTelemetry(m, activateBPFTelemetry, []manager.ProbeIdentificationPair{})
		},
	}
	telemetryMapKeys := errtelemetry.BuildTelemetryKeys(m)
	mgrOptions.ConstantEditors = append(mgrOptions.ConstantEditors, telemetryMapKeys...)

	var tracerType TracerType = EBPFFentry
	var closeTracerFn func()
	closeTracerFn, err = fentry.LoadTracer(c, m, mgrOptions, perfHandlerTCP)
	if err != nil && !errors.Is(err, fentry.ErrorNotSupported) {
		// failed to load fentry tracer
		return nil, err
	}

	if err != nil {
		// load the kprobe tracer
		log.Info("fentry tracer not supported, falling back to kprobe tracer")
		closeTracerFn, err = kprobe.LoadTracer(c, m, mgrOptions, perfHandlerTCP)
		if err != nil {
			return nil, err
		}
		tracerType = EBPFKProbe
	}

	batchMgr, err := newConnBatchManager(m)
	if err != nil {
		return nil, fmt.Errorf("could not create connection batch maanager: %w", err)
	}

	closeConsumer, err := newTCPCloseConsumer(m, perfHandlerTCP, batchMgr)
	if err != nil {
		return nil, fmt.Errorf("could not create TCPCloseConsumer: %w", err)
	}

	tr := &tracer{
<<<<<<< HEAD
		m:             m,
		config:        c,
		closeConsumer: closeConsumer,
		pidCollisions: atomic.NewInt64(0),
		removeTuple:   &netebpf.ConnTuple{},
		telemetry:     newTelemetry(),
		closeTracer:   closeTracerFn,
=======
		m:              m,
		config:         config,
		closeConsumer:  closeConsumer,
		pidCollisions:  atomic.NewInt64(0),
		removeTuple:    &netebpf.ConnTuple{},
		telemetry:      newTelemetry(),
		closeTracer:    closeTracerFn,
		ebpfTracerType: tracerType,
>>>>>>> 9023b502
	}

	tr.conns, _, err = m.GetMap(string(probes.ConnMap))
	if err != nil {
		tr.Stop()
		return nil, fmt.Errorf("error retrieving the bpf %s map: %s", probes.ConnMap, err)
	}

	tr.tcpStats, _, err = m.GetMap(string(probes.TCPStatsMap))
	if err != nil {
		tr.Stop()
		return nil, fmt.Errorf("error retrieving the bpf %s map: %s", probes.TCPStatsMap, err)
	}

	if bpfTelemetry != nil {
		bpfTelemetry.MapErrMap = tr.GetMap(string(probes.MapErrTelemetryMap))
		bpfTelemetry.HelperErrMap = tr.GetMap(string(probes.HelperErrTelemetryMap))
	}

	if err := bpfTelemetry.RegisterEBPFTelemetry(m); err != nil {
		tr.Stop()
		return nil, fmt.Errorf("error registering ebpf telemetry: %v", err)
	}

	return tr, nil
}

func (t *tracer) Start(callback func([]network.ConnectionStats)) (err error) {
	defer func() {
		if err != nil {
			t.Stop()
		}
	}()

	err = initializePortBindingMaps(t.config, t.m)
	if err != nil {
		return fmt.Errorf("error initializing port binding maps: %s", err)
	}

	if err := t.m.Start(); err != nil {
		return fmt.Errorf("could not start ebpf manager: %s", err)
	}

	t.closeConsumer.Start(callback)
	return nil
}

func (t *tracer) FlushPending() {
	t.closeConsumer.FlushPending()
}

func (t *tracer) Stop() {
	t.stopOnce.Do(func() {
		_ = t.m.Stop(manager.CleanAll)
		t.closeConsumer.Stop()
		if t.closeTracer != nil {
			t.closeTracer()
		}
	})
}

func (t *tracer) GetMap(name string) *ebpf.Map {
	switch name {
	case string(probes.SockByPidFDMap):
		m, _, _ := t.m.GetMap(name)
		return m
	case string(probes.MapErrTelemetryMap):
		m, _, _ := t.m.GetMap(name)
		return m
	case string(probes.HelperErrTelemetryMap):
		m, _, _ := t.m.GetMap(name)
		return m
	default:
		return nil
	}
}

func (t *tracer) GetConnections(buffer *network.ConnectionBuffer, filter func(*network.ConnectionStats) bool) error {
	// Iterate through all key-value pairs in map
	key, stats := &netebpf.ConnTuple{}, &netebpf.ConnStats{}
	seen := make(map[netebpf.ConnTuple]struct{})

	// Cached objects
	conn := new(network.ConnectionStats)
	tcp := new(netebpf.TCPStats)

	tel := newTelemetry()
	entries := t.conns.Iterate()
	for entries.Next(unsafe.Pointer(key), unsafe.Pointer(stats)) {
		populateConnStats(conn, key, stats)

		tel.addConnection(conn)

		if filter != nil && !filter(conn) {
			continue
		}
		if t.getTCPStats(tcp, key, seen) {
			updateTCPStats(conn, stats.Cookie, tcp)
		}
		*buffer.Next() = *conn
	}

	if err := entries.Err(); err != nil {
		return fmt.Errorf("unable to iterate connection map: %s", err)
	}

	t.telemetry.assign(tel)

	return nil
}

func (t *telemetry) assign(other telemetry) {
	t.tcpConns4.Store(other.tcpConns4.Load())
	t.tcpConns6.Store(other.tcpConns6.Load())
	t.udpConns4.Store(other.udpConns4.Load())
	t.udpConns6.Store(other.udpConns6.Load())
}

func (t *telemetry) addConnection(conn *network.ConnectionStats) {
	isTCP := conn.Type == network.TCP
	switch conn.Family {
	case network.AFINET6:
		if isTCP {
			t.tcpConns6.Inc()
		} else {
			t.udpConns6.Inc()
		}
	case network.AFINET:
		if isTCP {
			t.tcpConns4.Inc()
		} else {
			t.udpConns4.Inc()
		}
	}
}

func (t *telemetry) removeConnection(conn *network.ConnectionStats) {
	isTCP := conn.Type == network.TCP
	switch conn.Family {
	case network.AFINET6:
		if isTCP {
			t.tcpConns6.Dec()
		} else {
			t.udpConns6.Dec()
		}
	case network.AFINET:
		if isTCP {
			t.tcpConns4.Dec()
		} else {
			t.udpConns4.Dec()
		}
	}
}

func (t *telemetry) get() map[string]interface{} {
	return atomicstats.Report(t)
}

func (t *tracer) Remove(conn *network.ConnectionStats) error {
	t.removeTuple.Sport = conn.SPort
	t.removeTuple.Dport = conn.DPort
	t.removeTuple.Netns = conn.NetNS
	t.removeTuple.Pid = conn.Pid
	t.removeTuple.Saddr_l, t.removeTuple.Saddr_h = util.ToLowHigh(conn.Source)
	t.removeTuple.Daddr_l, t.removeTuple.Daddr_h = util.ToLowHigh(conn.Dest)

	if conn.Family == network.AFINET6 {
		t.removeTuple.Metadata = uint32(netebpf.IPv6)
	} else {
		t.removeTuple.Metadata = uint32(netebpf.IPv4)
	}
	if conn.Type == network.TCP {
		t.removeTuple.Metadata |= uint32(netebpf.TCP)
	} else {
		t.removeTuple.Metadata |= uint32(netebpf.UDP)
	}

	err := t.conns.Delete(unsafe.Pointer(t.removeTuple))
	if err != nil {
		// If this entry no longer exists in the eBPF map it means `tcp_close` has executed
		// during this function call. In that case state.StoreClosedConnection() was already called for this connection,
		// and we can't delete the corresponding client state, or we'll likely over-report the metric values.
		// By skipping to the next iteration and not calling state.RemoveConnections() we'll let
		// this connection expire "naturally" when either next connection check runs or the client itself expires.
		return err
	}

	t.telemetry.removeConnection(conn)

	// We have to remove the PID to remove the element from the TCP Map since we don't use the pid there
	t.removeTuple.Pid = 0
	// We can ignore the error for this map since it will not always contain the entry
	_ = t.tcpStats.Delete(unsafe.Pointer(t.removeTuple))

	return nil
}

func (t *tracer) GetTelemetry() map[string]int64 {
	var zero uint64
	mp, _, err := t.m.GetMap(string(probes.TelemetryMap))
	if err != nil {
		log.Warnf("error retrieving telemetry map: %s", err)
		return map[string]int64{}
	}

	telemetry := &netebpf.Telemetry{}
	if err := mp.Lookup(unsafe.Pointer(&zero), unsafe.Pointer(telemetry)); err != nil {
		// This can happen if we haven't initialized the telemetry object yet
		// so let's just use a trace log
		log.Tracef("error retrieving the telemetry struct: %s", err)
	}

	closeStats := t.closeConsumer.GetStats()
	pidCollisions := t.pidCollisions.Load()

	stats := map[string]int64{
		"closed_conn_polling_lost":     closeStats[perfLostStat],
		"closed_conn_polling_received": closeStats[perfReceivedStat],
		"pid_collisions":               pidCollisions,

		"tcp_failed_connects": int64(telemetry.Tcp_failed_connect),
		"tcp_sent_miscounts":  int64(telemetry.Tcp_sent_miscounts),
		"missed_tcp_close":    int64(telemetry.Missed_tcp_close),
		"missed_udp_close":    int64(telemetry.Missed_udp_close),
		"udp_sends_processed": int64(telemetry.Udp_sends_processed),
		"udp_sends_missed":    int64(telemetry.Udp_sends_missed),
		"udp_dropped_conns":   int64(telemetry.Udp_dropped_conns),
	}

	for k, v := range t.telemetry.get() {
		stats[k] = v.(int64)
	}

	return stats
}

// DumpMaps (for debugging purpose) returns all maps content by default or selected maps from maps parameter.
func (t *tracer) DumpMaps(maps ...string) (string, error) {
	return t.m.DumpMaps(maps...)
}

// Type returns the type of the underlying ebpf tracer that is currently loaded
func (t *tracer) Type() TracerType {
	return t.ebpfTracerType
}

func initializePortBindingMaps(config *config.Config, m *manager.Manager) error {
	tcpPorts, err := network.ReadInitialState(config.ProcRoot, network.TCP, config.CollectIPv6Conns, true)
	if err != nil {
		return fmt.Errorf("failed to read initial TCP pid->port mapping: %s", err)
	}

	tcpPortMap, _, err := m.GetMap(string(probes.PortBindingsMap))
	if err != nil {
		return fmt.Errorf("failed to get TCP port binding map: %w", err)
	}
	for p, count := range tcpPorts {
		log.Debugf("adding initial TCP port binding: netns: %d port: %d", p.Ino, p.Port)
		pb := netebpf.PortBinding{Netns: p.Ino, Port: p.Port}
		err = tcpPortMap.Update(unsafe.Pointer(&pb), unsafe.Pointer(&count), ebpf.UpdateNoExist)
		if err != nil && !errors.Is(err, ebpf.ErrKeyExist) {
			return fmt.Errorf("failed to update TCP port binding map: %w", err)
		}
	}

	udpPorts, err := network.ReadInitialState(config.ProcRoot, network.UDP, config.CollectIPv6Conns, false)
	if err != nil {
		return fmt.Errorf("failed to read initial UDP pid->port mapping: %s", err)
	}

	udpPortMap, _, err := m.GetMap(string(probes.UDPPortBindingsMap))
	if err != nil {
		return fmt.Errorf("failed to get UDP port binding map: %w", err)
	}
	for p, count := range udpPorts {
		log.Debugf("adding initial UDP port binding: netns: %d port: %d", p.Ino, p.Port)
		// UDP port bindings currently do not have network namespace numbers
		pb := netebpf.PortBinding{Netns: 0, Port: p.Port}
		err = udpPortMap.Update(unsafe.Pointer(&pb), unsafe.Pointer(&count), ebpf.UpdateNoExist)
		if err != nil && !errors.Is(err, ebpf.ErrKeyExist) {
			return fmt.Errorf("failed to update UDP port binding map: %w", err)
		}
	}
	return nil
}

// getTCPStats reads tcp related stats for the given ConnTuple
func (t *tracer) getTCPStats(stats *netebpf.TCPStats, tuple *netebpf.ConnTuple, seen map[netebpf.ConnTuple]struct{}) bool {
	if tuple.Type() != netebpf.TCP {
		return false
	}

	// The PID isn't used as a key in the stats map, we will temporarily set it to 0 here and reset it when we're done
	pid := tuple.Pid
	tuple.Pid = 0

	*stats = netebpf.TCPStats{}
	err := t.tcpStats.Lookup(unsafe.Pointer(tuple), unsafe.Pointer(stats))
	if err == nil {
		// This is required to avoid (over)reporting retransmits for connections sharing the same socket.
		if _, reported := seen[*tuple]; reported {
			t.pidCollisions.Inc()
			stats.Retransmits = 0
			stats.State_transitions = 0
		} else {
			seen[*tuple] = struct{}{}
		}
	}

	tuple.Pid = pid
	return true
}

func populateConnStats(stats *network.ConnectionStats, t *netebpf.ConnTuple, s *netebpf.ConnStats) {
	*stats = network.ConnectionStats{
		Pid:    t.Pid,
		NetNS:  t.Netns,
		Source: t.SourceAddress(),
		Dest:   t.DestAddress(),
		SPort:  t.Sport,
		DPort:  t.Dport,
		Monotonic: network.StatCounters{
			SentBytes:   s.Sent_bytes,
			RecvBytes:   s.Recv_bytes,
			SentPackets: s.Sent_packets,
			RecvPackets: s.Recv_packets,
		},
		SPortIsEphemeral: network.IsPortInEphemeralRange(t.Sport),
		LastUpdateEpoch:  s.Timestamp,
		IsAssured:        s.IsAssured(),
		Cookie:           s.Cookie,
	}

	if network.IsValidProtocolValue(s.Protocol) {
		stats.Protocol = network.ProtocolType(s.Protocol)
	} else {
		log.Warnf("got protocol %d which is not recognized by the agent", s.Protocol)
	}

	if t.Type() == netebpf.TCP {
		stats.Type = network.TCP
	} else {
		stats.Type = network.UDP
	}

	switch t.Family() {
	case netebpf.IPv4:
		stats.Family = network.AFINET
	case netebpf.IPv6:
		stats.Family = network.AFINET6
	}

	switch s.ConnectionDirection() {
	case netebpf.Incoming:
		stats.Direction = network.INCOMING
	case netebpf.Outgoing:
		stats.Direction = network.OUTGOING
	default:
		stats.Direction = network.OUTGOING
	}
}

func updateTCPStats(conn *network.ConnectionStats, cookie uint32, tcpStats *netebpf.TCPStats) {
	if conn.Type != network.TCP {
		return
	}

	conn.Monotonic.Retransmits = tcpStats.Retransmits
	conn.Monotonic.TCPEstablished = uint32(tcpStats.State_transitions >> netebpf.Established & 1)
	conn.Monotonic.TCPClosed = uint32(tcpStats.State_transitions >> netebpf.Close & 1)
	conn.RTT = tcpStats.Rtt
	conn.RTTVar = tcpStats.Rtt_var
}<|MERGE_RESOLUTION|>--- conflicted
+++ resolved
@@ -178,24 +178,14 @@
 	}
 
 	tr := &tracer{
-<<<<<<< HEAD
-		m:             m,
-		config:        c,
-		closeConsumer: closeConsumer,
-		pidCollisions: atomic.NewInt64(0),
-		removeTuple:   &netebpf.ConnTuple{},
-		telemetry:     newTelemetry(),
-		closeTracer:   closeTracerFn,
-=======
 		m:              m,
-		config:         config,
+		config:         c,
 		closeConsumer:  closeConsumer,
 		pidCollisions:  atomic.NewInt64(0),
 		removeTuple:    &netebpf.ConnTuple{},
 		telemetry:      newTelemetry(),
 		closeTracer:    closeTracerFn,
 		ebpfTracerType: tracerType,
->>>>>>> 9023b502
 	}
 
 	tr.conns, _, err = m.GetMap(string(probes.ConnMap))
