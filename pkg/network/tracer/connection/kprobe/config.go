// Unless explicitly stated otherwise all files in this repository are licensed
// under the Apache License Version 2.0.
// This product includes software developed at Datadog (https://www.datadoghq.com/).
// Copyright 2016-present Datadog, Inc.

//go:build linux_bpf
// +build linux_bpf

package kprobe

import (
	"fmt"

	"github.com/DataDog/datadog-agent/pkg/ebpf"
	"github.com/DataDog/datadog-agent/pkg/network/config"
	"github.com/DataDog/datadog-agent/pkg/network/ebpf/probes"
	"github.com/DataDog/datadog-agent/pkg/util/kernel"
)

func enableProbe(enabled map[probes.ProbeFuncName]struct{}, name probes.ProbeFuncName) {
	enabled[name] = struct{}{}
}

// enabledProbes returns a map of probes that are enabled per config settings.
// This map does not include the probes used exclusively in the offset guessing process.
func enabledProbes(c *config.Config, runtimeTracer bool) (map[probes.ProbeFuncName]struct{}, error) {
	enabled := make(map[probes.ProbeFuncName]struct{}, 0)

	kv410 := kernel.VersionCode(4, 1, 0)
	kv470 := kernel.VersionCode(4, 7, 0)
	kv, err := kernel.HostVersion()
	if err != nil {
		return nil, err
	}

	if c.CollectTCPConns {
		if ClassificationSupported(c) {
			enableProbe(enabled, probes.ProtocolClassifierEntrySocketFilter)
			enableProbe(enabled, probes.ProtocolClassifierQueuesSocketFilter)
			enableProbe(enabled, probes.ProtocolClassifierDBsSocketFilter)
			enableProbe(enabled, probes.NetDevQueue)
		}
		enableProbe(enabled, selectVersionBasedProbe(runtimeTracer, kv, probes.TCPSendMsg, probes.TCPSendMsgPre410, kv410))
		enableProbe(enabled, probes.TCPSendMsgReturn)
		enableProbe(enabled, probes.TCPSendPage)
		enableProbe(enabled, probes.TCPSendPageReturn)
		enableProbe(enabled, selectVersionBasedProbe(runtimeTracer, kv, probes.TCPRecvMsg, probes.TCPRecvMsgPre410, kv410))
		enableProbe(enabled, probes.TCPRecvMsgReturn)
		enableProbe(enabled, probes.TCPReadSock)
		enableProbe(enabled, probes.TCPReadSockReturn)
		enableProbe(enabled, probes.TCPClose)
		enableProbe(enabled, probes.TCPCloseReturn)
		enableProbe(enabled, probes.TCPConnect)
		enableProbe(enabled, probes.TCPFinishConnect)
		enableProbe(enabled, probes.InetCskAcceptReturn)
		enableProbe(enabled, probes.InetCskListenStop)
		enableProbe(enabled, probes.TCPSetState)
		enableProbe(enabled, selectVersionBasedProbe(runtimeTracer, kv, probes.TCPRetransmit, probes.TCPRetransmitPre470, kv470))
		enableProbe(enabled, probes.TCPRetransmitRet)

		missing, err := ebpf.VerifyKernelFuncs("sockfd_lookup_light")
		if err == nil && len(missing) == 0 {
			enableProbe(enabled, probes.SockFDLookup)
			enableProbe(enabled, probes.SockFDLookupRet)
		}
	}

	if c.CollectUDPConns {
		enableProbe(enabled, probes.UDPDestroySock)
		enableProbe(enabled, probes.UDPDestroySockReturn)
		enableProbe(enabled, probes.IPMakeSkb)
		enableProbe(enabled, probes.IPMakeSkbReturn)
		enableProbe(enabled, probes.InetBind)
		enableProbe(enabled, probes.InetBindRet)
		enableProbe(enabled, probes.UDPSendPage)
		enableProbe(enabled, probes.UDPSendPageReturn)
		if kv >= kv470 || runtimeTracer {
			enableProbe(enabled, probes.UDPRecvMsg)
		} else if kv > kv410 {
			enableProbe(enabled, probes.UDPRecvMsgPre470)
		} else {
			enableProbe(enabled, probes.UDPRecvMsgPre410)
		}
		enableProbe(enabled, selectVersionBasedProbe(runtimeTracer, kv, probes.UDPRecvMsgReturn, probes.UDPRecvMsgReturnPre470, kv470))
		if c.CollectIPv6Conns {
			enableProbe(enabled, selectVersionBasedProbe(runtimeTracer, kv, probes.IP6MakeSkb, probes.IP6MakeSkbPre470, kv470))
			if kv >= kv470 || runtimeTracer {
				enableProbe(enabled, probes.UDPv6RecvMsg)
			} else if kv > kv410 {
				enableProbe(enabled, probes.UDPv6RecvMsgPre470)
			} else {
				enableProbe(enabled, probes.UDPv6RecvMsgPre410)
			}
			enableProbe(enabled, selectVersionBasedProbe(runtimeTracer, kv, probes.UDPv6RecvMsgReturn, probes.UDPv6RecvMsgReturnPre470, kv470))
			enableProbe(enabled, probes.IP6MakeSkbReturn)
			enableProbe(enabled, probes.Inet6Bind)
			enableProbe(enabled, probes.Inet6BindRet)
		}

<<<<<<< HEAD
		missing, err := ebpf.VerifyKernelFuncs("skb_consume_udp", "__skb_free_datagram_locked", "skb_free_datagram_locked")
		if err != nil {
			return nil, fmt.Errorf("error verifying kernel function presence: %s", err)
		}

		if runtimeTracer {
			enableProbe(enabled, probes.UDPRecvMsg)
			enableProbe(enabled, probes.UDPRecvMsgReturn)
			if c.CollectIPv6Conns {
				enableProbe(enabled, probes.UDPv6RecvMsg)
				enableProbe(enabled, probes.UDPv6RecvMsgReturn)
			}
		} else {
			enableProbe(enabled, selectVersionBasedProbe(runtimeTracer, kv, probes.UDPRecvMsg, probes.UDPRecvMsgPre410, kv410))
			enableProbe(enabled, probes.UDPRecvMsgReturn)
			if c.CollectIPv6Conns {
				enableProbe(enabled, selectVersionBasedProbe(runtimeTracer, kv, probes.UDPv6RecvMsg, probes.UDPv6RecvMsgPre410, kv410))
				enableProbe(enabled, probes.UDPv6RecvMsgReturn)
=======
		if runtimeTracer || kv >= kv470 {
			missing, err := ebpf.VerifyKernelFuncs("skb_consume_udp", "__skb_free_datagram_locked", "skb_free_datagram_locked")
			if err != nil {
				return nil, fmt.Errorf("error verifying kernel function presence: %s", err)
			}

			if _, miss := missing["skb_consume_udp"]; !miss {
				enableProbe(enabled, probes.SKBConsumeUDP)
			} else if _, miss := missing["__skb_free_datagram_locked"]; !miss {
				enableProbe(enabled, probes.UnderscoredSKBFreeDatagramLocked)
			} else if _, miss := missing["skb_free_datagram_locked"]; !miss {
				enableProbe(enabled, probes.SKBFreeDatagramLocked)
			} else {
				return nil, fmt.Errorf("missing desired UDP receive kernel functions")
>>>>>>> bd929f61
			}
		}

		if _, miss := missing["skb_consume_udp"]; !miss {
			enableProbe(enabled, probes.SKBConsumeUDP)
		} else if _, miss := missing["__skb_free_datagram_locked"]; !miss {
			enableProbe(enabled, probes.UnderscoredSKBFreeDatagramLocked)
		} else if _, miss := missing["skb_free_datagram_locked"]; !miss {
			enableProbe(enabled, probes.SKBFreeDatagramLocked)
		} else {
			return nil, fmt.Errorf("missing desired UDP receive kernel functions")
		}
	}

	return enabled, nil
}

func selectVersionBasedProbe(runtimeTracer bool, kv kernel.Version, dfault probes.ProbeFuncName, versioned probes.ProbeFuncName, reqVer kernel.Version) probes.ProbeFuncName {
	if runtimeTracer {
		return dfault
	}
	if kv < reqVer {
		return versioned
	}
	return dfault
}<|MERGE_RESOLUTION|>--- conflicted
+++ resolved
@@ -97,26 +97,6 @@
 			enableProbe(enabled, probes.Inet6BindRet)
 		}
 
-<<<<<<< HEAD
-		missing, err := ebpf.VerifyKernelFuncs("skb_consume_udp", "__skb_free_datagram_locked", "skb_free_datagram_locked")
-		if err != nil {
-			return nil, fmt.Errorf("error verifying kernel function presence: %s", err)
-		}
-
-		if runtimeTracer {
-			enableProbe(enabled, probes.UDPRecvMsg)
-			enableProbe(enabled, probes.UDPRecvMsgReturn)
-			if c.CollectIPv6Conns {
-				enableProbe(enabled, probes.UDPv6RecvMsg)
-				enableProbe(enabled, probes.UDPv6RecvMsgReturn)
-			}
-		} else {
-			enableProbe(enabled, selectVersionBasedProbe(runtimeTracer, kv, probes.UDPRecvMsg, probes.UDPRecvMsgPre410, kv410))
-			enableProbe(enabled, probes.UDPRecvMsgReturn)
-			if c.CollectIPv6Conns {
-				enableProbe(enabled, selectVersionBasedProbe(runtimeTracer, kv, probes.UDPv6RecvMsg, probes.UDPv6RecvMsgPre410, kv410))
-				enableProbe(enabled, probes.UDPv6RecvMsgReturn)
-=======
 		if runtimeTracer || kv >= kv470 {
 			missing, err := ebpf.VerifyKernelFuncs("skb_consume_udp", "__skb_free_datagram_locked", "skb_free_datagram_locked")
 			if err != nil {
@@ -131,7 +111,6 @@
 				enableProbe(enabled, probes.SKBFreeDatagramLocked)
 			} else {
 				return nil, fmt.Errorf("missing desired UDP receive kernel functions")
->>>>>>> bd929f61
 			}
 		}
 
