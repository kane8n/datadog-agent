--- conflicted
+++ resolved
@@ -86,24 +86,5 @@
 	Assured ConnFlags = 0x4
 )
 
-<<<<<<< HEAD
 const BatchSize = 0x4
-
-type ConnTag = uint64
-
-const (
-	GnuTLS  ConnTag = 0x1
-	OpenSSL ConnTag = 0x2
-)
-
-var (
-	StaticTags = map[ConnTag]string{
-		GnuTLS:  "tls.library:gnutls",
-		OpenSSL: "tls.library:openssl",
-	}
-)
-
-const SizeofBatch = 0x1f0
-=======
-const BatchSize = 0x4
->>>>>>> 151aba22
+const SizeofBatch = 0x1f0