--- conflicted
+++ resolved
@@ -16,26 +16,10 @@
 
 func TestFormatProtocols(t *testing.T) {
 	tests := []struct {
-<<<<<<< HEAD
-		name       string
-		protocol   protocols.Stack
-		staticTags uint64
-		want       *model.ProtocolStack
-=======
 		name     string
-		protocol network.ProtocolType
+		protocol protocols.Stack
 		want     *model.ProtocolStack
->>>>>>> 336cf153
 	}{
-		{
-			name:     "unknown protocol",
-			protocol: protocols.Stack{Application: protocols.Unknown},
-			want: &model.ProtocolStack{
-				Stack: []model.ProtocolType{
-					model.ProtocolType_protocolUnknown,
-				},
-			},
-		},
 		{
 			name:     "http protocol",
 			protocol: protocols.Stack{Application: protocols.HTTP},
@@ -47,7 +31,7 @@
 		},
 		{
 			name:     "http2 protocol",
-			protocol: network.ProtocolHTTP2,
+			protocol: protocols.Stack{Application: protocols.HTTP2},
 			want: &model.ProtocolStack{
 				Stack: []model.ProtocolType{
 					model.ProtocolType_protocolHTTP2,
@@ -56,7 +40,7 @@
 		},
 		{
 			name:     "tls protocol",
-			protocol: network.ProtocolTLS,
+			protocol: protocols.Stack{Encryption: protocols.TLS},
 			want: &model.ProtocolStack{
 				Stack: []model.ProtocolType{
 					model.ProtocolType_protocolTLS,
@@ -111,11 +95,7 @@
 	}
 	for _, tt := range tests {
 		t.Run(tt.name, func(t *testing.T) {
-<<<<<<< HEAD
-			assert.Equalf(t, tt.want, formatProtocolStack(tt.protocol, tt.staticTags), "formatProtocol(%v)", tt.protocol)
-=======
-			assert.Equalf(t, tt.want, formatProtocol(tt.protocol, 0), "formatProtocol(%v)", tt.protocol)
->>>>>>> 336cf153
+			assert.Equalf(t, tt.want, formatProtocolStack(tt.protocol, 0), "formatProtocol(%v)", tt.protocol)
 		})
 	}
 }