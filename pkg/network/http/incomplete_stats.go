// Unless explicitly stated otherwise all files in this repository are licensed
// under the Apache License Version 2.0.
// This product includes software developed at Datadog (https://www.datadoghq.com/).
// Copyright 2022-present Datadog, Inc.

//go:build linux_bpf
// +build linux_bpf

package http

import (
	"sort"
	"time"

	"github.com/DataDog/datadog-agent/pkg/network/config"
)

const defaultMinAge = 30 * time.Second

// incompleteBuffer is responsible for buffering incomplete transactions
// (eg. httpTX objects that have either only the request or response information)
// this happens only in the context of localhost traffic with NAT.
// Imagine, for example, that you have two containers in the same host:
// * Container A: 1.1.1.1
// * Container B: 3.3.3.3
// And a NAT rule: 2.2.2.2 -> 3.3.3.3
// Now let's say Container A issues a HTTP request to 2.2.2.2;
// The eBPF socket filter program will see two "disjoint" TCP segments:
// (1.1.1.1:ephemeral-port -> 2.2.2.2:server-port) GET / HTTP/1.1
// (3.3.3.3 -> 1.1.1.1:ephemeral-port) HTTP/1.1 200 OK
// Because of that, we join these two parts of the transaction here in userspace using the
// client address (1.1.1.1:ephemeral-port)
// There is, however, another variable that can further complicate this: keep-alives
// You could have, for example, one TCP socket issuing multiple requests:
// t0: (1.1.1.1:ephemeral-port -> 2.2.2.2:server-port) GET / HTTP/1.1
// t1: (3.3.3.3 -> 1.1.1.1:ephemeral-port) HTTP/1.1 200 OK
// t2: (1.1.1.1:ephemeral-port -> 2.2.2.2:server-port) GET / HTTP/1.1
// t3: (3.3.3.3 -> 1.1.1.1:ephemeral-port) HTTP/1.1 200 OK
// The problem is, due to the way our eBPF batching works, there is no guarantee that these
// incomplete events will be read in the order they happened, so if we had a greedy approach
// that joined events as soon as they're sent from eBPF, we could potentially join
// request segment at "t0" with response segment "t3". This is why we buffer data here for 30 seconds
// and then sort all events by their timestamps before joining them.
type incompleteBuffer struct {
	data       map[KeyTuple]*txParts
	maxEntries int
	telemetry  *telemetry
	minAgeNano int64
}

type txParts struct {
	requests  []httpTX
	responses []httpTX
}

func newTXParts() *txParts {
	return &txParts{
		requests:  make([]httpTX, 0, 5),
		responses: make([]httpTX, 0, 5),
	}
}

func newIncompleteBuffer(c *config.Config, telemetry *telemetry) *incompleteBuffer {
	return &incompleteBuffer{
		data:       make(map[KeyTuple]*txParts),
		maxEntries: c.MaxHTTPStatsBuffered,
		telemetry:  telemetry,
		minAgeNano: defaultMinAge.Nanoseconds(),
	}
}

func (b *incompleteBuffer) Add(tx httpTX) {
	key := KeyTuple{
<<<<<<< HEAD
		SrcIPHigh: uint64(tx.Tup.Saddr_h),
		SrcIPLow:  uint64(tx.Tup.Saddr_l),
		SrcPort:   uint16(tx.Tup.Sport),
		Cookie:    uint64(tx.Conn_cookie),
=======
		SrcIPHigh: uint64(tx.SrcIPHigh()),
		SrcIPLow:  uint64(tx.SrcIPLow()),
		SrcPort:   uint16(tx.SrcPort()),
>>>>>>> ad9afcd4
	}

	parts, ok := b.data[key]
	if !ok {
		if len(b.data) >= b.maxEntries {
			b.telemetry.dropped.Inc()
			return
		}

		parts = newTXParts()
		b.data[key] = parts
	}

	// copy underlying httpTX value. this is now needed because these objects are
	// now coming directly from pooled perf records
	ebpfTX, ok := tx.(*ebpfHttpTx)
	if !ok {
		// should never happen
		return
	}

	ebpfTxCopy := new(ebpfHttpTx)
	*ebpfTxCopy = *ebpfTX
	tx = ebpfTxCopy

	if tx.StatusClass() == 0 {
		parts.requests = append(parts.requests, tx)
	} else {
		parts.responses = append(parts.responses, tx)
	}
}

func (b *incompleteBuffer) Flush(now time.Time) []httpTX {
	var (
		joined   []httpTX
		previous = b.data
		nowUnix  = now.UnixNano()
	)

	b.data = make(map[KeyTuple]*txParts)
	for key, parts := range previous {
		// TODO: in this loop we're sorting all transactions at once, but we could also
		// consider sorting data during insertion time (using a tree-like structure, for example)
		sort.Sort(byRequestTime(parts.requests))
		sort.Sort(byResponseTime(parts.responses))

		i := 0
		j := 0
		for i < len(parts.requests) && j < len(parts.responses) {
			request := parts.requests[i]
			response := parts.responses[j]
			if request.RequestStarted() > response.ResponseLastSeen() {
				j++
				continue
			}

			// Merge response into request
			request.SetStatusCode(response.StatusCode())
			request.SetResponseLastSeen(response.ResponseLastSeen())
			joined = append(joined, request)
			i++
			j++
		}

		// now that we have finished matching requests and responses
		// we check if we should keep orphan requests a little longer
		for i < len(parts.requests) {
			if b.shouldKeep(parts.requests[i], nowUnix) {
				keep := parts.requests[i:]
				parts := newTXParts()
				parts.requests = append(parts.requests, keep...)
				b.data[key] = parts
				break
			}
			i++
		}
	}

	return joined
}

func (b *incompleteBuffer) shouldKeep(tx httpTX, now int64) bool {
	then := int64(tx.RequestStarted())
	return (now - then) < b.minAgeNano
}

type byRequestTime []httpTX

func (rt byRequestTime) Len() int      { return len(rt) }
func (rt byRequestTime) Swap(i, j int) { rt[i], rt[j] = rt[j], rt[i] }
func (rt byRequestTime) Less(i, j int) bool {
	return rt[i].RequestStarted() < rt[j].RequestStarted()
}

type byResponseTime []httpTX

func (rt byResponseTime) Len() int      { return len(rt) }
func (rt byResponseTime) Swap(i, j int) { rt[i], rt[j] = rt[j], rt[i] }
func (rt byResponseTime) Less(i, j int) bool {
	return rt[i].ResponseLastSeen() < rt[j].ResponseLastSeen()
}<|MERGE_RESOLUTION|>--- conflicted
+++ resolved
@@ -71,16 +71,9 @@
 
 func (b *incompleteBuffer) Add(tx httpTX) {
 	key := KeyTuple{
-<<<<<<< HEAD
-		SrcIPHigh: uint64(tx.Tup.Saddr_h),
-		SrcIPLow:  uint64(tx.Tup.Saddr_l),
-		SrcPort:   uint16(tx.Tup.Sport),
-		Cookie:    uint64(tx.Conn_cookie),
-=======
 		SrcIPHigh: uint64(tx.SrcIPHigh()),
 		SrcIPLow:  uint64(tx.SrcIPLow()),
 		SrcPort:   uint16(tx.SrcPort()),
->>>>>>> ad9afcd4
 	}
 
 	parts, ok := b.data[key]
