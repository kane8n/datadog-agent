// Unless explicitly stated otherwise all files in this repository are licensed
// under the Apache License Version 2.0.
// This product includes software developed at Datadog (https://www.datadoghq.com/).
// Copyright 2016-present Datadog, Inc.

//go:build (windows && npm) || linux_bpf
// +build windows,npm linux_bpf

package http

import (
	"time"

	"go.uber.org/atomic"

	libtelemetry "github.com/DataDog/datadog-agent/pkg/network/telemetry"
	"github.com/DataDog/datadog-agent/pkg/util/log"
)

type telemetry struct {
<<<<<<< HEAD
	then    *atomic.Int64
	elapsed *atomic.Int64

	hits1XX, hits2XX, hits3XX, hits4XX, hits5XX *atomic.Int64 `stats:""`
	misses                                      *atomic.Int64 `stats:""` // this happens when we can't cope with the rate of events
	dropped                                     *atomic.Int64 `stats:""` // this happens when httpStatKeeper reaches capacity
	rejected                                    *atomic.Int64 `stats:""` // this happens when an user-defined reject-filter matches a request
	malformed                                   *atomic.Int64 `stats:""` // this happens when the request doesn't have the expected format
	aggregations                                *atomic.Int64 `stats:""`
	incomplete                                  *atomic.Int64 `stats:""`
=======
	then *atomic.Int64

	hits1XX, hits2XX, hits3XX, hits4XX, hits5XX *libtelemetry.Metric

	totalHits    *libtelemetry.Metric
	misses       *libtelemetry.Metric // this happens when we can't cope with the rate of events
	dropped      *libtelemetry.Metric // this happens when httpStatKeeper reaches capacity
	rejected     *libtelemetry.Metric // this happens when an user-defined reject-filter matches a request
	malformed    *libtelemetry.Metric // this happens when the request doesn't have the expected format
	aggregations *libtelemetry.Metric
>>>>>>> 3dd23dab
}

func newTelemetry() (*telemetry, error) {
	metricGroup := libtelemetry.NewMetricGroup(
		"usm.http",
		libtelemetry.OptExpvar,
		libtelemetry.OptMonotonic,
	)

	t := &telemetry{
		then:         atomic.NewInt64(time.Now().Unix()),
<<<<<<< HEAD
		elapsed:      atomic.NewInt64(0),
		hits1XX:      atomic.NewInt64(0),
		hits2XX:      atomic.NewInt64(0),
		hits3XX:      atomic.NewInt64(0),
		hits4XX:      atomic.NewInt64(0),
		hits5XX:      atomic.NewInt64(0),
		misses:       atomic.NewInt64(0),
		dropped:      atomic.NewInt64(0),
		rejected:     atomic.NewInt64(0),
		malformed:    atomic.NewInt64(0),
		incomplete:   atomic.NewInt64(0),
		aggregations: atomic.NewInt64(0),
=======
		hits1XX:      metricGroup.NewMetric("hits1xx"),
		hits2XX:      metricGroup.NewMetric("hits2xx"),
		hits3XX:      metricGroup.NewMetric("hits3xx"),
		hits4XX:      metricGroup.NewMetric("hits4xx"),
		hits5XX:      metricGroup.NewMetric("hits5xx"),
		aggregations: metricGroup.NewMetric("aggregations"),

		// these metrics are also exported as statsd metrics
		totalHits: metricGroup.NewMetric("total_hits", libtelemetry.OptStatsd),
		misses:    metricGroup.NewMetric("misses", libtelemetry.OptStatsd),
		dropped:   metricGroup.NewMetric("dropped", libtelemetry.OptStatsd),
		rejected:  metricGroup.NewMetric("rejected", libtelemetry.OptStatsd),
		malformed: metricGroup.NewMetric("malformed", libtelemetry.OptStatsd),
>>>>>>> 3dd23dab
	}

	return t, nil
}

func (t *telemetry) aggregate(txs []httpTX, err error) {
	for _, tx := range txs {
		switch tx.StatusClass() {
		case 100:
			t.hits1XX.Add(1)
		case 200:
			t.hits2XX.Add(1)
		case 300:
			t.hits3XX.Add(1)
		case 400:
			t.hits4XX.Add(1)
		case 500:
			t.hits5XX.Add(1)
		}
		t.totalHits.Add(1)
	}

	if err == errLostBatch {
		t.misses.Add(int64(len(txs)))
	}
}

func (t *telemetry) log() {
	now := time.Now().Unix()
	then := t.then.Swap(now)

<<<<<<< HEAD
	delta, _ := newTelemetry()
	delta.hits1XX.Store(t.hits1XX.Swap(0))
	delta.hits2XX.Store(t.hits2XX.Swap(0))
	delta.hits3XX.Store(t.hits3XX.Swap(0))
	delta.hits4XX.Store(t.hits4XX.Swap(0))
	delta.hits5XX.Store(t.hits5XX.Swap(0))
	delta.misses.Store(t.misses.Swap(0))
	delta.dropped.Store(t.dropped.Swap(0))
	delta.rejected.Store(t.rejected.Swap(0))
	delta.malformed.Store(t.malformed.Swap(0))
	delta.aggregations.Store(t.aggregations.Swap(0))
	delta.incomplete.Store(t.incomplete.Swap(0))
	delta.elapsed.Store(now - then)

	totalRequests := delta.hits1XX.Load() + delta.hits2XX.Load() + delta.hits3XX.Load() + delta.hits4XX.Load() + delta.hits5XX.Load()
=======
	totalRequests := t.totalHits.Delta()
	misses := t.misses.Delta()
	dropped := t.dropped.Delta()
	rejected := t.rejected.Delta()
	malformed := t.malformed.Delta()
	aggregations := t.aggregations.Delta()
	elapsed := now - then

>>>>>>> 3dd23dab
	log.Debugf(
		"http stats summary: requests_processed=%d(%.2f/s) requests_missed=%d(%.2f/s) requests_dropped=%d(%.2f/s) requests_rejected=%d(%.2f/s) requests_malformed=%d(%.2f/s) incomplete=%d(%.2f/s) aggregations=%d",
		totalRequests,
<<<<<<< HEAD
		float64(totalRequests)/float64(delta.elapsed.Load()),
		delta.misses.Load(),
		float64(delta.misses.Load())/float64(delta.elapsed.Load()),
		delta.dropped.Load(),
		float64(delta.dropped.Load())/float64(delta.elapsed.Load()),
		delta.rejected.Load(),
		float64(delta.rejected.Load())/float64(delta.elapsed.Load()),
		delta.malformed.Load(),
		float64(delta.malformed.Load())/float64(delta.elapsed.Load()),
		delta.incomplete.Load(),
		float64(delta.incomplete.Load())/float64(delta.elapsed.Load()),
		delta.aggregations.Load(),
=======
		float64(totalRequests)/float64(elapsed),
		misses,
		float64(misses)/float64(elapsed),
		dropped,
		float64(dropped)/float64(elapsed),
		rejected,
		float64(rejected)/float64(elapsed),
		malformed,
		float64(malformed)/float64(elapsed),
		aggregations,
>>>>>>> 3dd23dab
	)
}<|MERGE_RESOLUTION|>--- conflicted
+++ resolved
@@ -18,18 +18,6 @@
 )
 
 type telemetry struct {
-<<<<<<< HEAD
-	then    *atomic.Int64
-	elapsed *atomic.Int64
-
-	hits1XX, hits2XX, hits3XX, hits4XX, hits5XX *atomic.Int64 `stats:""`
-	misses                                      *atomic.Int64 `stats:""` // this happens when we can't cope with the rate of events
-	dropped                                     *atomic.Int64 `stats:""` // this happens when httpStatKeeper reaches capacity
-	rejected                                    *atomic.Int64 `stats:""` // this happens when an user-defined reject-filter matches a request
-	malformed                                   *atomic.Int64 `stats:""` // this happens when the request doesn't have the expected format
-	aggregations                                *atomic.Int64 `stats:""`
-	incomplete                                  *atomic.Int64 `stats:""`
-=======
 	then *atomic.Int64
 
 	hits1XX, hits2XX, hits3XX, hits4XX, hits5XX *libtelemetry.Metric
@@ -40,7 +28,6 @@
 	rejected     *libtelemetry.Metric // this happens when an user-defined reject-filter matches a request
 	malformed    *libtelemetry.Metric // this happens when the request doesn't have the expected format
 	aggregations *libtelemetry.Metric
->>>>>>> 3dd23dab
 }
 
 func newTelemetry() (*telemetry, error) {
@@ -52,20 +39,6 @@
 
 	t := &telemetry{
 		then:         atomic.NewInt64(time.Now().Unix()),
-<<<<<<< HEAD
-		elapsed:      atomic.NewInt64(0),
-		hits1XX:      atomic.NewInt64(0),
-		hits2XX:      atomic.NewInt64(0),
-		hits3XX:      atomic.NewInt64(0),
-		hits4XX:      atomic.NewInt64(0),
-		hits5XX:      atomic.NewInt64(0),
-		misses:       atomic.NewInt64(0),
-		dropped:      atomic.NewInt64(0),
-		rejected:     atomic.NewInt64(0),
-		malformed:    atomic.NewInt64(0),
-		incomplete:   atomic.NewInt64(0),
-		aggregations: atomic.NewInt64(0),
-=======
 		hits1XX:      metricGroup.NewMetric("hits1xx"),
 		hits2XX:      metricGroup.NewMetric("hits2xx"),
 		hits3XX:      metricGroup.NewMetric("hits3xx"),
@@ -79,7 +52,6 @@
 		dropped:   metricGroup.NewMetric("dropped", libtelemetry.OptStatsd),
 		rejected:  metricGroup.NewMetric("rejected", libtelemetry.OptStatsd),
 		malformed: metricGroup.NewMetric("malformed", libtelemetry.OptStatsd),
->>>>>>> 3dd23dab
 	}
 
 	return t, nil
@@ -111,23 +83,6 @@
 	now := time.Now().Unix()
 	then := t.then.Swap(now)
 
-<<<<<<< HEAD
-	delta, _ := newTelemetry()
-	delta.hits1XX.Store(t.hits1XX.Swap(0))
-	delta.hits2XX.Store(t.hits2XX.Swap(0))
-	delta.hits3XX.Store(t.hits3XX.Swap(0))
-	delta.hits4XX.Store(t.hits4XX.Swap(0))
-	delta.hits5XX.Store(t.hits5XX.Swap(0))
-	delta.misses.Store(t.misses.Swap(0))
-	delta.dropped.Store(t.dropped.Swap(0))
-	delta.rejected.Store(t.rejected.Swap(0))
-	delta.malformed.Store(t.malformed.Swap(0))
-	delta.aggregations.Store(t.aggregations.Swap(0))
-	delta.incomplete.Store(t.incomplete.Swap(0))
-	delta.elapsed.Store(now - then)
-
-	totalRequests := delta.hits1XX.Load() + delta.hits2XX.Load() + delta.hits3XX.Load() + delta.hits4XX.Load() + delta.hits5XX.Load()
-=======
 	totalRequests := t.totalHits.Delta()
 	misses := t.misses.Delta()
 	dropped := t.dropped.Delta()
@@ -136,24 +91,9 @@
 	aggregations := t.aggregations.Delta()
 	elapsed := now - then
 
->>>>>>> 3dd23dab
 	log.Debugf(
-		"http stats summary: requests_processed=%d(%.2f/s) requests_missed=%d(%.2f/s) requests_dropped=%d(%.2f/s) requests_rejected=%d(%.2f/s) requests_malformed=%d(%.2f/s) incomplete=%d(%.2f/s) aggregations=%d",
+		"http stats summary: requests_processed=%d(%.2f/s) requests_missed=%d(%.2f/s) requests_dropped=%d(%.2f/s) requests_rejected=%d(%.2f/s) requests_malformed=%d(%.2f/s) aggregations=%d",
 		totalRequests,
-<<<<<<< HEAD
-		float64(totalRequests)/float64(delta.elapsed.Load()),
-		delta.misses.Load(),
-		float64(delta.misses.Load())/float64(delta.elapsed.Load()),
-		delta.dropped.Load(),
-		float64(delta.dropped.Load())/float64(delta.elapsed.Load()),
-		delta.rejected.Load(),
-		float64(delta.rejected.Load())/float64(delta.elapsed.Load()),
-		delta.malformed.Load(),
-		float64(delta.malformed.Load())/float64(delta.elapsed.Load()),
-		delta.incomplete.Load(),
-		float64(delta.incomplete.Load())/float64(delta.elapsed.Load()),
-		delta.aggregations.Load(),
-=======
 		float64(totalRequests)/float64(elapsed),
 		misses,
 		float64(misses)/float64(elapsed),
@@ -164,6 +104,5 @@
 		malformed,
 		float64(malformed)/float64(elapsed),
 		aggregations,
->>>>>>> 3dd23dab
 	)
 }