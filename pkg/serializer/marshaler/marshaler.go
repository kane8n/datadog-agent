--- conflicted
+++ resolved
@@ -58,13 +58,8 @@
 //
 //  defer m.IterationStopped()
 //	m.WriteHeader(stream)
-<<<<<<< HEAD
-//	for MoveNext() {
-//		WriteCurrentItem(stream)
-=======
 //	for m.MoveNext() {
 //		m.WriteCurrentItem(stream)
->>>>>>> 1f6b8bc5
 //  }
 //	m.WriteFooter(stream)
 type IterableStreamJSONMarshaler interface {
