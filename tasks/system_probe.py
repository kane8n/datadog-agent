--- conflicted
+++ resolved
@@ -55,12 +55,7 @@
     python_runtimes='3',
     go_mod="mod",
     windows=is_windows,
-<<<<<<< HEAD
-    arch="x64",
-=======
     arch=CURRENT_ARCH,
-    embedded_path=DATADOG_AGENT_EMBEDDED_PATH,
->>>>>>> da7d5c89
     compile_ebpf=True,
     nikos_embedded_path=None,
     bundle_ebpf=False,
